/*
 * Licensed to the Apache Software Foundation (ASF) under one or more
 * contributor license agreements.  See the NOTICE file distributed with
 * this work for additional information regarding copyright ownership.
 * The ASF licenses this file to You under the Apache License, Version 2.0
 * (the "License"); you may not use this file except in compliance with
 * the License.  You may obtain a copy of the License at
 *
 *     http://www.apache.org/licenses/LICENSE-2.0
 *
 * Unless required by applicable law or agreed to in writing, software
 * distributed under the License is distributed on an "AS IS" BASIS,
 * WITHOUT WARRANTIES OR CONDITIONS OF ANY KIND, either express or implied.
 * See the License for the specific language governing permissions and
 * limitations under the License.
 */
package org.apache.rocketmq.store;

<<<<<<< HEAD
import io.netty.buffer.ByteBuf;
import io.netty.buffer.ByteBufAllocator;
import io.netty.buffer.UnpooledByteBufAllocator;
=======
import java.net.Inet4Address;
import java.net.Inet6Address;
import java.net.InetAddress;
import java.net.InetSocketAddress;
import java.net.SocketAddress;
import java.nio.ByteBuffer;
import java.util.ArrayList;
import java.util.Collections;
import java.util.LinkedList;
import java.util.List;
import java.util.Map;
import java.util.Optional;
import java.util.Set;
import java.util.concurrent.CompletableFuture;
import java.util.concurrent.ExecutionException;
import java.util.concurrent.TimeUnit;
import java.util.concurrent.TimeoutException;
import java.util.function.Supplier;

import org.apache.rocketmq.common.MixAll;
>>>>>>> ef37465e
import org.apache.rocketmq.common.ServiceThread;
import org.apache.rocketmq.common.TopicConfig;
import org.apache.rocketmq.common.UtilAll;
import org.apache.rocketmq.common.constant.LoggerName;
import org.apache.rocketmq.common.message.MessageConst;
import org.apache.rocketmq.common.message.MessageDecoder;
import org.apache.rocketmq.common.message.MessageExt;
import org.apache.rocketmq.common.message.MessageExtBatch;
import org.apache.rocketmq.common.message.MessageExtBrokerInner;
import org.apache.rocketmq.common.sysflag.MessageSysFlag;
import org.apache.rocketmq.common.topic.TopicValidator;
import org.apache.rocketmq.common.utils.QueueTypeUtils;
import org.apache.rocketmq.logging.InternalLogger;
import org.apache.rocketmq.logging.InternalLoggerFactory;
import org.apache.rocketmq.store.config.BrokerRole;
import org.apache.rocketmq.store.config.FlushDiskType;
import org.apache.rocketmq.store.ha.HAService;
<<<<<<< HEAD
import org.apache.rocketmq.store.schedule.ScheduleMessageService;

import java.net.Inet6Address;
import java.net.InetSocketAddress;
import java.nio.ByteBuffer;
import java.util.Collections;
import java.util.HashMap;
import java.util.LinkedList;
import java.util.List;
import java.util.Map;
import java.util.Set;
import java.util.concurrent.CompletableFuture;
import java.util.concurrent.ConcurrentHashMap;
import java.util.function.Supplier;
=======
import org.apache.rocketmq.store.logfile.MappedFile;
import org.apache.rocketmq.common.attribute.CQType;
>>>>>>> ef37465e

/**
 * Store all metadata downtime for recovery, data protection reliability
 */
public class CommitLog implements Swappable {
    // Message's MAGIC CODE daa320a7
    public final static int MESSAGE_MAGIC_CODE = -626843481;
    protected static final InternalLogger log = InternalLoggerFactory.getLogger(LoggerName.STORE_LOGGER_NAME);
    // End of file empty MAGIC CODE cbd43194
    public final static int BLANK_MAGIC_CODE = -875286124;
    protected final MappedFileQueue mappedFileQueue;
    protected final DefaultMessageStore defaultMessageStore;

    private final FlushManager flushManager;

    private final AppendMessageCallback appendMessageCallback;
    private final ThreadLocal<PutMessageThreadLocal> putMessageThreadLocal;

    protected volatile long confirmOffset = -1L;

    private volatile long beginTimeInLock = 0;

    protected final PutMessageLock putMessageLock;

    protected final TopicQueueLock topicQueueLock;

    private volatile Set<String> fullStorePaths = Collections.emptySet();

<<<<<<< HEAD
    protected final MultiDispatch multiDispatch;
=======
>>>>>>> ef37465e
    private final FlushDiskWatcher flushDiskWatcher;

    protected int commitLogSize;

    public CommitLog(final DefaultMessageStore messageStore) {
        String storePath = messageStore.getMessageStoreConfig().getStorePathCommitLog();
        if (storePath.contains(MixAll.MULTI_PATH_SPLITTER)) {
            this.mappedFileQueue = new MultiPathMappedFileQueue(messageStore.getMessageStoreConfig(),
                messageStore.getMessageStoreConfig().getMappedFileSizeCommitLog(),
                messageStore.getAllocateMappedFileService(), this::getFullStorePaths);
        } else {
            this.mappedFileQueue = new MappedFileQueue(storePath,
                messageStore.getMessageStoreConfig().getMappedFileSizeCommitLog(),
                messageStore.getAllocateMappedFileService());
        }

        this.defaultMessageStore = messageStore;

        this.flushManager = new DefaultFlushManager();

<<<<<<< HEAD
        this.appendMessageCallback = new DefaultAppendMessageCallback();
=======
        this.appendMessageCallback = new DefaultAppendMessageCallback(messageStore.getMessageStoreConfig().getMaxMessageSize());
>>>>>>> ef37465e
        putMessageThreadLocal = new ThreadLocal<PutMessageThreadLocal>() {
            @Override
            protected PutMessageThreadLocal initialValue() {
                return new PutMessageThreadLocal(defaultMessageStore.getMessageStoreConfig().getMaxMessageSize());
            }
        };
        this.putMessageLock = messageStore.getMessageStoreConfig().isUseReentrantLockWhenPutMessage() ? new PutMessageReentrantLock() : new PutMessageSpinLock();

        this.flushDiskWatcher = new FlushDiskWatcher();

        this.topicQueueLock = new TopicQueueLock();

        this.commitLogSize = messageStore.getMessageStoreConfig().getMappedFileSizeCommitLog();
    }

    public void setFullStorePaths(Set<String> fullStorePaths) {
        this.fullStorePaths = fullStorePaths;
    }

    public Set<String> getFullStorePaths() {
        return fullStorePaths;
    }

    public long getTotalSize() {
        return this.mappedFileQueue.getTotalFileSize();
    }

    public boolean load() {
        boolean result = this.mappedFileQueue.load();
        this.mappedFileQueue.checkSelf();
        log.info("load commit log " + (result ? "OK" : "Failed"));
        return result;
    }

    public void start() {
        this.flushManager.start();
        log.info("start commitLog successfully. storeRoot: {}", this.defaultMessageStore.getMessageStoreConfig().getStorePathRootDir());
        flushDiskWatcher.setDaemon(true);
        flushDiskWatcher.start();
    }

    public void shutdown() {
        this.flushManager.shutdown();
        log.info("shutdown commitLog successfully. storeRoot: {}", this.defaultMessageStore.getMessageStoreConfig().getStorePathRootDir());
        flushDiskWatcher.shutdown(true);
    }

    public long flush() {
        this.mappedFileQueue.commit(0);
        this.mappedFileQueue.flush(0);
        return this.mappedFileQueue.getFlushedWhere();
    }

    public long getFlushedWhere() {
        return this.mappedFileQueue.getFlushedWhere();
    }

    public long getMaxOffset() {
        return this.mappedFileQueue.getMaxOffset();
    }

    public long remainHowManyDataToCommit() {
        return this.mappedFileQueue.remainHowManyDataToCommit();
    }

    public long remainHowManyDataToFlush() {
        return this.mappedFileQueue.remainHowManyDataToFlush();
    }

    public int deleteExpiredFile(
        final long expiredTime,
        final int deleteFilesInterval,
        final long intervalForcibly,
        final boolean cleanImmediately
    ) {
        return deleteExpiredFile(expiredTime, deleteFilesInterval, intervalForcibly, cleanImmediately, 0);
    }

    public int deleteExpiredFile(
        final long expiredTime,
        final int deleteFilesInterval,
        final long intervalForcibly,
        final boolean cleanImmediately,
        final int deleteFileBatchMax
    ) {
        return this.mappedFileQueue.deleteExpiredFileByTime(expiredTime, deleteFilesInterval, intervalForcibly, cleanImmediately, deleteFileBatchMax);
    }

    /**
     * Read CommitLog data, use data replication
     */
    public SelectMappedBufferResult getData(final long offset) {
        return this.getData(offset, offset == 0);
    }

    public SelectMappedBufferResult getData(final long offset, final boolean returnFirstOnNotFound) {
        int mappedFileSize = this.defaultMessageStore.getMessageStoreConfig().getMappedFileSizeCommitLog();
        MappedFile mappedFile = this.mappedFileQueue.findMappedFileByOffset(offset, returnFirstOnNotFound);
        if (mappedFile != null) {
            int pos = (int) (offset % mappedFileSize);
            SelectMappedBufferResult result = mappedFile.selectMappedBuffer(pos);
            return result;
        }

        return null;
    }

    public boolean getData(final long offset, final int size, final ByteBuffer byteBuffer) {
        int mappedFileSize = this.defaultMessageStore.getMessageStoreConfig().getMappedFileSizeCommitLog();
        MappedFile mappedFile = this.mappedFileQueue.findMappedFileByOffset(offset, offset == 0);
        if (mappedFile != null) {
            int pos = (int) (offset % mappedFileSize);
            return mappedFile.getData(pos, size, byteBuffer);
        }
        return false;
    }

    public List<SelectMappedBufferResult> getBulkData(final long offset, final int size) {
        List<SelectMappedBufferResult> bufferResultList = new ArrayList<>();

        int mappedFileSize = this.defaultMessageStore.getMessageStoreConfig().getMappedFileSizeCommitLog();
        int remainSize = size;
        long startOffset = offset;
        long maxOffset = this.getMaxOffset();
        if (offset + size > maxOffset) {
            remainSize = (int) (maxOffset - offset);
            log.warn("get bulk data size out of range, correct to max offset. offset: {}, size: {}, max: {}", offset, remainSize, maxOffset);
        }

        while (remainSize > 0) {
            MappedFile mappedFile = this.mappedFileQueue.findMappedFileByOffset(startOffset, startOffset == 0);
            if (mappedFile != null) {
                int pos = (int) (startOffset % mappedFileSize);
                int readableSize = mappedFile.getReadPosition() - pos;
                int readSize = Math.min(remainSize, readableSize);

                SelectMappedBufferResult bufferResult = mappedFile.selectMappedBuffer(pos, readSize);
                if (bufferResult == null) {
                    break;
                }
                bufferResultList.add(bufferResult);
                remainSize -= readSize;
                startOffset += readSize;
            }
        }

        return bufferResultList;
    }

    public SelectMappedFileResult getFile(final long offset) {
        int mappedFileSize = this.defaultMessageStore.getMessageStoreConfig().getMappedFileSizeCommitLog();
        MappedFile mappedFile = this.mappedFileQueue.findMappedFileByOffset(offset, offset == 0);
        if (mappedFile != null) {
            int size = (int) (mappedFile.getReadPosition() - offset % mappedFileSize);
            if (size > 0) {
                return new SelectMappedFileResult(size, mappedFile);
            }
        }
        return null;
    }

    //Create new mappedFile if not exits.
    public boolean getLastMappedFile(final long startOffset) {
        MappedFile lastMappedFile = this.mappedFileQueue.getLastMappedFile(startOffset);
        if (null == lastMappedFile) {
            log.error("getLastMappedFile error. offset:{}", startOffset);
            return false;
        }

        return true;
    }

    /**
     * When the normal exit, data recovery, all memory data have been flush
     */
    public void recoverNormally(long maxPhyOffsetOfConsumeQueue) {
        boolean checkCRCOnRecover = this.defaultMessageStore.getMessageStoreConfig().isCheckCRCOnRecover();
        boolean checkDupInfo = this.defaultMessageStore.getMessageStoreConfig().isDuplicationEnable();
        final List<MappedFile> mappedFiles = this.mappedFileQueue.getMappedFiles();
        if (!mappedFiles.isEmpty()) {
            // Began to recover from the last third file
            int index = mappedFiles.size() - 3;
            if (index < 0) {
                index = 0;
            }

            MappedFile mappedFile = mappedFiles.get(index);
            ByteBuffer byteBuffer = mappedFile.sliceByteBuffer();
            long processOffset = mappedFile.getFileFromOffset();
            long mappedFileOffset = 0;
            long lastValidMsgPhyOffset = this.getConfirmOffset();
            // normal recover doesn't require dispatching
            boolean doDispatch = false;
            while (true) {
                DispatchRequest dispatchRequest = this.checkMessageAndReturnSize(byteBuffer, checkCRCOnRecover, checkDupInfo);
                int size = dispatchRequest.getMsgSize();
                // Normal data
                if (dispatchRequest.isSuccess() && size > 0) {
                    lastValidMsgPhyOffset = processOffset + mappedFileOffset;
                    mappedFileOffset += size;
                    this.getMessageStore().onCommitLogDispatch(dispatchRequest, doDispatch, mappedFile, true, false);
                }
                // Come the end of the file, switch to the next file Since the
                // return 0 representatives met last hole,
                // this can not be included in truncate offset
                else if (dispatchRequest.isSuccess() && size == 0) {
                    this.getMessageStore().onCommitLogDispatch(dispatchRequest, doDispatch, mappedFile, true, true);
                    index++;
                    if (index >= mappedFiles.size()) {
                        // Current branch can not happen
                        log.info("recover last 3 physics file over, last mapped file " + mappedFile.getFileName());
                        break;
                    } else {
                        mappedFile = mappedFiles.get(index);
                        byteBuffer = mappedFile.sliceByteBuffer();
                        processOffset = mappedFile.getFileFromOffset();
                        mappedFileOffset = 0;
                        log.info("recover next physics file, " + mappedFile.getFileName());
                    }
                }
                // Intermediate file read error
                else if (!dispatchRequest.isSuccess()) {
                    if (size > 0) {
                        log.warn("found a half message at {}, it will be truncated.", processOffset + mappedFileOffset);
                    }
                    log.info("recover physics file end, " + mappedFile.getFileName());
                    break;
                }
            }

            processOffset += mappedFileOffset;
            // Set a candidate confirm offset.
            // In most cases, this value will be overwritten by confirmLog.init.
            // It works if some confirmed messages are lost.
            this.setConfirmOffset(lastValidMsgPhyOffset);
            this.mappedFileQueue.setFlushedWhere(processOffset);
            this.mappedFileQueue.setCommittedWhere(processOffset);
            this.mappedFileQueue.truncateDirtyFiles(processOffset);

            // Clear ConsumeQueue redundant data
            if (maxPhyOffsetOfConsumeQueue >= processOffset) {
                log.warn("maxPhyOffsetOfConsumeQueue({}) >= processOffset({}), truncate dirty logic files", maxPhyOffsetOfConsumeQueue, processOffset);
                this.defaultMessageStore.truncateDirtyLogicFiles(processOffset);
            }
        } else {
            // Commitlog case files are deleted
            log.warn("The commitlog files are deleted, and delete the consume queue files");
            this.mappedFileQueue.setFlushedWhere(0);
            this.mappedFileQueue.setCommittedWhere(0);
            this.defaultMessageStore.destroyLogics();
        }
    }

    public DispatchRequest checkMessageAndReturnSize(java.nio.ByteBuffer byteBuffer, final boolean checkCRC,
        final boolean checkDupInfo) {
        return this.checkMessageAndReturnSize(byteBuffer, checkCRC, checkDupInfo, true);
    }

    private void doNothingForDeadCode(final Object obj) {
        if (obj != null) {
            log.debug(String.valueOf(obj.hashCode()));
        }
    }

    /**
     * check the message and returns the message size
     *
     * @return 0 Come the end of the file // >0 Normal messages // -1 Message checksum failure
     */
    public DispatchRequest checkMessageAndReturnSize(java.nio.ByteBuffer byteBuffer, final boolean checkCRC,
        final boolean checkDupInfo, final boolean readBody) {
        try {
            // 1 TOTAL SIZE
            int totalSize = byteBuffer.getInt();

            // 2 MAGIC CODE
            int magicCode = byteBuffer.getInt();
            switch (magicCode) {
                case MESSAGE_MAGIC_CODE:
                    break;
                case BLANK_MAGIC_CODE:
                    return new DispatchRequest(0, true /* success */);
                default:
                    log.warn("found a illegal magic code 0x" + Integer.toHexString(magicCode));
                    return new DispatchRequest(-1, false /* success */);
            }

            byte[] bytesContent = new byte[totalSize];

            int bodyCRC = byteBuffer.getInt();

            int queueId = byteBuffer.getInt();

            int flag = byteBuffer.getInt();

            long queueOffset = byteBuffer.getLong();

            long physicOffset = byteBuffer.getLong();

            int sysFlag = byteBuffer.getInt();

            long bornTimeStamp = byteBuffer.getLong();

            ByteBuffer byteBuffer1;
            if ((sysFlag & MessageSysFlag.BORNHOST_V6_FLAG) == 0) {
                byteBuffer1 = byteBuffer.get(bytesContent, 0, 4 + 4);
            } else {
                byteBuffer1 = byteBuffer.get(bytesContent, 0, 16 + 4);
            }

            long storeTimestamp = byteBuffer.getLong();

            ByteBuffer byteBuffer2;
            if ((sysFlag & MessageSysFlag.STOREHOSTADDRESS_V6_FLAG) == 0) {
                byteBuffer2 = byteBuffer.get(bytesContent, 0, 4 + 4);
            } else {
                byteBuffer2 = byteBuffer.get(bytesContent, 0, 16 + 4);
            }

            int reconsumeTimes = byteBuffer.getInt();

            long preparedTransactionOffset = byteBuffer.getLong();

            int bodyLen = byteBuffer.getInt();
            if (bodyLen > 0) {
                if (readBody) {
                    byteBuffer.get(bytesContent, 0, bodyLen);

                    if (checkCRC) {
                        int crc = UtilAll.crc32(bytesContent, 0, bodyLen);
                        if (crc != bodyCRC) {
                            log.warn("CRC check failed. bodyCRC={}, currentCRC={}", crc, bodyCRC);
                            return new DispatchRequest(-1, false/* success */);
                        }
                    }
                } else {
                    byteBuffer.position(byteBuffer.position() + bodyLen);
                }
            }

            byte topicLen = byteBuffer.get();
            byteBuffer.get(bytesContent, 0, topicLen);
            String topic = new String(bytesContent, 0, topicLen, MessageDecoder.CHARSET_UTF8);

            long tagsCode = 0;
            String keys = "";
            String uniqKey = null;

            short propertiesLength = byteBuffer.getShort();
            Map<String, String> propertiesMap = null;
            if (propertiesLength > 0) {
                byteBuffer.get(bytesContent, 0, propertiesLength);
                String properties = new String(bytesContent, 0, propertiesLength, MessageDecoder.CHARSET_UTF8);
                propertiesMap = MessageDecoder.string2messageProperties(properties);

                keys = propertiesMap.get(MessageConst.PROPERTY_KEYS);

                uniqKey = propertiesMap.get(MessageConst.PROPERTY_UNIQ_CLIENT_MESSAGE_ID_KEYIDX);

                if (checkDupInfo) {
                    String dupInfo = propertiesMap.get(MessageConst.DUP_INFO);
                    if (null == dupInfo || dupInfo.split("_").length != 2) {
                        log.warn("DupInfo in properties check failed. dupInfo={}", dupInfo);
                        return new DispatchRequest(-1, false);
                    }
                }

                String tags = propertiesMap.get(MessageConst.PROPERTY_TAGS);
                if (tags != null && tags.length() > 0) {
                    tagsCode = MessageExtBrokerInner.tagsString2tagsCode(MessageExt.parseTopicFilterType(sysFlag), tags);
                }

                // Timing message processing
                {
                    String t = propertiesMap.get(MessageConst.PROPERTY_DELAY_TIME_LEVEL);
                    if (TopicValidator.RMQ_SYS_SCHEDULE_TOPIC.equals(topic) && t != null) {
                        int delayLevel = Integer.parseInt(t);

                        if (delayLevel > this.defaultMessageStore.getMaxDelayLevel()) {
                            delayLevel = this.defaultMessageStore.getMaxDelayLevel();
                        }

                        if (delayLevel > 0) {
                            tagsCode = this.defaultMessageStore.computeDeliverTimestamp(delayLevel,
                                storeTimestamp);
                        }
                    }
                }
            }

            int readLength = calMsgLength(sysFlag, bodyLen, topicLen, propertiesLength);
            if (totalSize != readLength) {
                doNothingForDeadCode(reconsumeTimes);
                doNothingForDeadCode(flag);
                doNothingForDeadCode(bornTimeStamp);
                doNothingForDeadCode(byteBuffer1);
                doNothingForDeadCode(byteBuffer2);
                log.error(
                    "[BUG]read total count not equals msg total size. totalSize={}, readTotalCount={}, bodyLen={}, topicLen={}, propertiesLength={}",
                    totalSize, readLength, bodyLen, topicLen, propertiesLength);
                return new DispatchRequest(totalSize, false/* success */);
            }

            DispatchRequest dispatchRequest = new DispatchRequest(
                topic,
                queueId,
                physicOffset,
                totalSize,
                tagsCode,
                storeTimestamp,
                queueOffset,
                keys,
                uniqKey,
                sysFlag,
                preparedTransactionOffset,
                propertiesMap
            );

            setBatchSizeIfNeeded(propertiesMap, dispatchRequest);

            return dispatchRequest;
        } catch (Exception e) {
        }

        return new DispatchRequest(-1, false /* success */);
    }

    private void setBatchSizeIfNeeded(Map<String, String> propertiesMap, DispatchRequest dispatchRequest) {
        if (null != propertiesMap && propertiesMap.containsKey(MessageConst.PROPERTY_INNER_NUM) && propertiesMap.containsKey(MessageConst.PROPERTY_INNER_BASE)) {
            dispatchRequest.setMsgBaseOffset(Long.parseLong(propertiesMap.get(MessageConst.PROPERTY_INNER_BASE)));
            dispatchRequest.setBatchSize(Short.parseShort(propertiesMap.get(MessageConst.PROPERTY_INNER_NUM)));
        }
    }

    protected static int calMsgLength(int sysFlag, int bodyLength, int topicLength, int propertiesLength) {
        int bornhostLength = (sysFlag & MessageSysFlag.BORNHOST_V6_FLAG) == 0 ? 8 : 20;
        int storehostAddressLength = (sysFlag & MessageSysFlag.STOREHOSTADDRESS_V6_FLAG) == 0 ? 8 : 20;
        final int msgLen = 4 //TOTALSIZE
            + 4 //MAGICCODE
            + 4 //BODYCRC
            + 4 //QUEUEID
            + 4 //FLAG
            + 8 //QUEUEOFFSET
            + 8 //PHYSICALOFFSET
            + 4 //SYSFLAG
            + 8 //BORNTIMESTAMP
            + bornhostLength //BORNHOST
            + 8 //STORETIMESTAMP
            + storehostAddressLength //STOREHOSTADDRESS
            + 4 //RECONSUMETIMES
            + 8 //Prepared Transaction Offset
            + 4 + (bodyLength > 0 ? bodyLength : 0) //BODY
            + 1 + topicLength //TOPIC
            + 2 + (propertiesLength > 0 ? propertiesLength : 0) //propertiesLength
            + 0;
        return msgLen;
    }

    public long getConfirmOffset() {
        if (this.defaultMessageStore.getMessageStoreConfig().isDuplicationEnable()) {
            return this.confirmOffset;
        } else {
            return getMaxOffset();
        }
    }

    public void setConfirmOffset(long phyOffset) {
        this.confirmOffset = phyOffset;
    }

    public long getLastFileFromOffset() {
        MappedFile lastMappedFile = this.mappedFileQueue.getLastMappedFile();
        if (lastMappedFile != null) {
            if (lastMappedFile.isAvailable()) {
                return lastMappedFile.getFileFromOffset();
            }
        }

        return -1;
    }

    @Deprecated
    public void recoverAbnormally(long maxPhyOffsetOfConsumeQueue) {
        // recover by the minimum time stamp
        boolean checkCRCOnRecover = this.defaultMessageStore.getMessageStoreConfig().isCheckCRCOnRecover();
        boolean checkDupInfo = this.defaultMessageStore.getMessageStoreConfig().isDuplicationEnable();
        final List<MappedFile> mappedFiles = this.mappedFileQueue.getMappedFiles();
        if (!mappedFiles.isEmpty()) {
            // Looking beginning to recover from which file
            int index = mappedFiles.size() - 1;
            MappedFile mappedFile = null;
            for (; index >= 0; index--) {
                mappedFile = mappedFiles.get(index);
                if (this.isMappedFileMatchedRecover(mappedFile)) {
                    log.info("recover from this mapped file " + mappedFile.getFileName());
                    break;
                }
            }

            if (index < 0) {
                index = 0;
                mappedFile = mappedFiles.get(index);
            }

            ByteBuffer byteBuffer = mappedFile.sliceByteBuffer();
            long processOffset = mappedFile.getFileFromOffset();
            long mappedFileOffset = 0;
            long lastValidMsgPhyOffset = this.getConfirmOffset();
            // abnormal recover require dispatching
            boolean doDispatch = true;
            while (true) {
                DispatchRequest dispatchRequest = this.checkMessageAndReturnSize(byteBuffer, checkCRCOnRecover, checkDupInfo);
                int size = dispatchRequest.getMsgSize();

                if (dispatchRequest.isSuccess()) {
                    // Normal data
                    if (size > 0) {
                        lastValidMsgPhyOffset = processOffset + mappedFileOffset;
                        mappedFileOffset += size;

                        if (this.defaultMessageStore.getMessageStoreConfig().isDuplicationEnable()) {
                            if (dispatchRequest.getCommitLogOffset() < this.defaultMessageStore.getConfirmOffset()) {
                                this.getMessageStore().onCommitLogDispatch(dispatchRequest, doDispatch, mappedFile, true, false);
                            }
                        } else {
                            this.getMessageStore().onCommitLogDispatch(dispatchRequest, doDispatch, mappedFile, true, false);
                        }
                    }
                    // Come the end of the file, switch to the next file
                    // Since the return 0 representatives met last hole, this can
                    // not be included in truncate offset
                    else if (size == 0) {
                        this.getMessageStore().onCommitLogDispatch(dispatchRequest, doDispatch, mappedFile, true, true);
                        index++;
                        if (index >= mappedFiles.size()) {
                            // The current branch under normal circumstances should
                            // not happen
                            log.info("recover physics file over, last mapped file " + mappedFile.getFileName());
                            break;
                        } else {
                            mappedFile = mappedFiles.get(index);
                            byteBuffer = mappedFile.sliceByteBuffer();
                            processOffset = mappedFile.getFileFromOffset();
                            mappedFileOffset = 0;
                            log.info("recover next physics file, " + mappedFile.getFileName());
                        }
                    }
                } else {

                    if (size > 0) {
                        log.warn("found a half message at {}, it will be truncated.", processOffset + mappedFileOffset);
                    }

                    log.info("recover physics file end, " + mappedFile.getFileName() + " pos=" + byteBuffer.position());
                    break;
                }
            }

            processOffset += mappedFileOffset;
            // Set a candidate confirm offset.
            // In most cases, this value will be overwritten by confirmLog.init.
            // It works if some confirmed messages are lost.
            this.setConfirmOffset(lastValidMsgPhyOffset);
            this.mappedFileQueue.setFlushedWhere(processOffset);
            this.mappedFileQueue.setCommittedWhere(processOffset);
            this.mappedFileQueue.truncateDirtyFiles(processOffset);

            // Clear ConsumeQueue redundant data
            if (maxPhyOffsetOfConsumeQueue >= processOffset) {
                log.warn("maxPhyOffsetOfConsumeQueue({}) >= processOffset({}), truncate dirty logic files", maxPhyOffsetOfConsumeQueue, processOffset);
                this.defaultMessageStore.truncateDirtyLogicFiles(processOffset);
            }
        }
        // Commitlog case files are deleted
        else {
            log.warn("The commitlog files are deleted, and delete the consume queue files");
            this.mappedFileQueue.setFlushedWhere(0);
            this.mappedFileQueue.setCommittedWhere(0);
            this.defaultMessageStore.destroyLogics();
        }
    }

    public void truncateDirtyFiles(long phyOffset) {
        if (phyOffset <= this.getFlushedWhere()) {
            this.mappedFileQueue.setFlushedWhere(phyOffset);
        }

        if (phyOffset <= this.mappedFileQueue.getCommittedWhere()) {
            this.mappedFileQueue.setCommittedWhere(phyOffset);
        }

        this.mappedFileQueue.truncateDirtyFiles(phyOffset);
    }

    protected void onCommitLogAppend(MessageExtBrokerInner msg, AppendMessageResult result, MappedFile commitLogFile) {
        this.getMessageStore().onCommitLogAppend(msg, result, commitLogFile);
    }

    private boolean isMappedFileMatchedRecover(final MappedFile mappedFile) {
        ByteBuffer byteBuffer = mappedFile.sliceByteBuffer();

        int magicCode = byteBuffer.getInt(MessageDecoder.MESSAGE_MAGIC_CODE_POSTION);
        if (magicCode != MESSAGE_MAGIC_CODE) {
            return false;
        }

        int sysFlag = byteBuffer.getInt(MessageDecoder.SYSFLAG_POSITION);
        int bornhostLength = (sysFlag & MessageSysFlag.BORNHOST_V6_FLAG) == 0 ? 8 : 20;
        int msgStoreTimePos = 4 + 4 + 4 + 4 + 4 + 8 + 8 + 4 + 8 + bornhostLength;
        long storeTimestamp = byteBuffer.getLong(msgStoreTimePos);
        if (0 == storeTimestamp) {
            return false;
        }

        if (this.defaultMessageStore.getMessageStoreConfig().isMessageIndexEnable()
            && this.defaultMessageStore.getMessageStoreConfig().isMessageIndexSafe()) {
            if (storeTimestamp <= this.defaultMessageStore.getStoreCheckpoint().getMinTimestampIndex()) {
                log.info("find check timestamp, {} {}",
                    storeTimestamp,
                    UtilAll.timeMillisToHumanString(storeTimestamp));
                return true;
            }
        } else {
            if (storeTimestamp <= this.defaultMessageStore.getStoreCheckpoint().getMinTimestamp()) {
                log.info("find check timestamp, {} {}",
                    storeTimestamp,
                    UtilAll.timeMillisToHumanString(storeTimestamp));
                return true;
            }
        }

        return false;
    }

    public boolean resetOffset(long offset) {
        return this.mappedFileQueue.resetOffset(offset);
    }

    public long getBeginTimeInLock() {
        return beginTimeInLock;
    }

    public String generateKey(StringBuilder keyBuilder, MessageExt messageExt) {
        keyBuilder.setLength(0);
        keyBuilder.append(messageExt.getTopic());
        keyBuilder.append('-');
        keyBuilder.append(messageExt.getQueueId());
        return keyBuilder.toString();
    }

<<<<<<< HEAD
    public void updateMaxMessageSize(PutMessageThreadLocal putMessageThreadLocal) {
        // dynamically adjust maxMessageSize, but not support DLedger mode temporarily
        int newMaxMessageSize = this.defaultMessageStore.getMessageStoreConfig().getMaxMessageSize();
        if (newMaxMessageSize >= 10 &&
                putMessageThreadLocal.getEncoder().getMaxMessageBodySize() != newMaxMessageSize) {
            putMessageThreadLocal.getEncoder().updateEncoderBufferCapacity(newMaxMessageSize);
        }
=======
    public void setMappedFileQueueOffset(final long phyOffset) {
        this.mappedFileQueue.setFlushedWhere(phyOffset);
        this.mappedFileQueue.setCommittedWhere(phyOffset);
>>>>>>> ef37465e
    }

    public CompletableFuture<PutMessageResult> asyncPutMessage(final MessageExtBrokerInner msg) {
        // Set the storage time
        if (!defaultMessageStore.getMessageStoreConfig().isDuplicationEnable()) {
            msg.setStoreTimestamp(System.currentTimeMillis());
        }

        // Set the message body BODY CRC (consider the most appropriate setting
        // on the client)
        msg.setBodyCRC(UtilAll.crc32(msg.getBody()));
        // Back to Results
        AppendMessageResult result = null;

        StoreStatsService storeStatsService = this.defaultMessageStore.getStoreStatsService();

        String topic = msg.getTopic();

        InetSocketAddress bornSocketAddress = (InetSocketAddress) msg.getBornHost();
        if (bornSocketAddress.getAddress() instanceof Inet6Address) {
            msg.setBornHostV6Flag();
        }

        InetSocketAddress storeSocketAddress = (InetSocketAddress) msg.getStoreHost();
        if (storeSocketAddress.getAddress() instanceof Inet6Address) {
            msg.setStoreHostAddressV6Flag();
        }

        PutMessageThreadLocal putMessageThreadLocal = this.putMessageThreadLocal.get();
<<<<<<< HEAD
        updateMaxMessageSize(putMessageThreadLocal);
        if (!multiDispatch.isMultiDispatchMsg(msg)) {
            PutMessageResult encodeResult = putMessageThreadLocal.getEncoder().encode(msg);
            if (encodeResult != null) {
                return CompletableFuture.completedFuture(encodeResult);
            }
            msg.setEncodedBuff(putMessageThreadLocal.getEncoder().getEncoderBuffer());
        }
        PutMessageContext putMessageContext = new PutMessageContext(generateKey(putMessageThreadLocal.getKeyBuilder(), msg));

=======
        String topicQueueKey = generateKey(putMessageThreadLocal.getKeyBuilder(), msg);
>>>>>>> ef37465e
        long elapsedTimeInLock = 0;
        MappedFile unlockMappedFile = null;
        MappedFile mappedFile = this.mappedFileQueue.getLastMappedFile();

        long currOffset;
        if (mappedFile == null) {
            currOffset = 0;
        } else {
            currOffset = mappedFile.getFileFromOffset() + mappedFile.getWrotePosition();
        }

        boolean needHandleHA = needHandleHA(msg);
        int needAckNums = this.defaultMessageStore.getMessageStoreConfig().getInSyncReplicas();

        if (needHandleHA && this.defaultMessageStore.getBrokerConfig().isEnableSlaveActingMaster()) {
            int inSyncReplicas = Math.min(this.defaultMessageStore.getAliveReplicaNumInGroup(),
                this.defaultMessageStore.getHaService().inSyncSlaveNums(currOffset) + 1);
            needAckNums = calcNeedAckNums(inSyncReplicas);
            if (needAckNums > inSyncReplicas) {
                // Tell the producer, don't have enough slaves to handle the send request
                return CompletableFuture.completedFuture(new PutMessageResult(PutMessageStatus.IN_SYNC_REPLICAS_NOT_ENOUGH, null));
            }
        }

        topicQueueLock.lock(topicQueueKey);
        try {

            boolean needAssignOffset = true;
            if (defaultMessageStore.getMessageStoreConfig().isDuplicationEnable()
                && defaultMessageStore.getMessageStoreConfig().getBrokerRole() != BrokerRole.SLAVE) {
                needAssignOffset = false;
            }
            if (needAssignOffset) {
                defaultMessageStore.assignOffset(msg, getMessageNum(msg));
            }

            PutMessageResult encodeResult = putMessageThreadLocal.getEncoder().encode(msg);
            if (encodeResult != null) {
                return CompletableFuture.completedFuture(encodeResult);
            }
            msg.setEncodedBuff(putMessageThreadLocal.getEncoder().encoderBuffer);
            PutMessageContext putMessageContext = new PutMessageContext(topicQueueKey);

            putMessageLock.lock(); //spin or ReentrantLock ,depending on store config
            try {
                long beginLockTimestamp = this.defaultMessageStore.getSystemClock().now();
                this.beginTimeInLock = beginLockTimestamp;

                // Here settings are stored timestamp, in order to ensure an orderly
                // global
                if (!defaultMessageStore.getMessageStoreConfig().isDuplicationEnable()) {
                    msg.setStoreTimestamp(beginLockTimestamp);
                }

                if (null == mappedFile || mappedFile.isFull()) {
                    mappedFile = this.mappedFileQueue.getLastMappedFile(0); // Mark: NewFile may be cause noise
                }
                if (null == mappedFile) {
                    log.error("create mapped file1 error, topic: " + msg.getTopic() + " clientAddr: " + msg.getBornHostString());
                    beginTimeInLock = 0;
                    return CompletableFuture.completedFuture(new PutMessageResult(PutMessageStatus.CREATE_MAPPED_FILE_FAILED, null));
                }

                result = mappedFile.appendMessage(msg, this.appendMessageCallback, putMessageContext);
                switch (result.getStatus()) {
                    case PUT_OK:
                        onCommitLogAppend(msg, result, mappedFile);
                        break;
                    case END_OF_FILE:
                        onCommitLogAppend(msg, result, mappedFile);
                        unlockMappedFile = mappedFile;
                        // Create a new file, re-write the message
                        mappedFile = this.mappedFileQueue.getLastMappedFile(0);
                        if (null == mappedFile) {
                            // XXX: warn and notify me
                            log.error("create mapped file2 error, topic: " + msg.getTopic() + " clientAddr: " + msg.getBornHostString());
                            beginTimeInLock = 0;
                            return CompletableFuture.completedFuture(new PutMessageResult(PutMessageStatus.CREATE_MAPPED_FILE_FAILED, result));
                        }
                        result = mappedFile.appendMessage(msg, this.appendMessageCallback, putMessageContext);
                        if (AppendMessageStatus.PUT_OK.equals(result.getStatus())) {
                            onCommitLogAppend(msg, result, mappedFile);
                        }
                        break;
                    case MESSAGE_SIZE_EXCEEDED:
                    case PROPERTIES_SIZE_EXCEEDED:
                        beginTimeInLock = 0;
                        return CompletableFuture.completedFuture(new PutMessageResult(PutMessageStatus.MESSAGE_ILLEGAL, result));
                    case UNKNOWN_ERROR:
                        beginTimeInLock = 0;
                        return CompletableFuture.completedFuture(new PutMessageResult(PutMessageStatus.UNKNOWN_ERROR, result));
                    default:
                        beginTimeInLock = 0;
                        return CompletableFuture.completedFuture(new PutMessageResult(PutMessageStatus.UNKNOWN_ERROR, result));
                }

                elapsedTimeInLock = this.defaultMessageStore.getSystemClock().now() - beginLockTimestamp;
                beginTimeInLock = 0;
            } finally {
                putMessageLock.unlock();
            }
        } finally {
            topicQueueLock.unlock(topicQueueKey);
        }

        if (elapsedTimeInLock > 500) {
            log.warn("[NOTIFYME]putMessage in lock cost time(ms)={}, bodyLength={} AppendMessageResult={}", elapsedTimeInLock, msg.getBody().length, result);
        }

        if (null != unlockMappedFile && this.defaultMessageStore.getMessageStoreConfig().isWarmMapedFileEnable()) {
            this.defaultMessageStore.unlockMappedFile(unlockMappedFile);
        }

        PutMessageResult putMessageResult = new PutMessageResult(PutMessageStatus.PUT_OK, result);

        // Statistics
        storeStatsService.getSinglePutMessageTopicTimesTotal(msg.getTopic()).add(1);
        storeStatsService.getSinglePutMessageTopicSizeTotal(topic).add(result.getWroteBytes());

        return handleDiskFlushAndHA(putMessageResult, msg, needAckNums, needHandleHA);
    }

    public CompletableFuture<PutMessageResult> asyncPutMessages(final MessageExtBatch messageExtBatch) {
        messageExtBatch.setStoreTimestamp(System.currentTimeMillis());
        AppendMessageResult result;

        StoreStatsService storeStatsService = this.defaultMessageStore.getStoreStatsService();

        final int tranType = MessageSysFlag.getTransactionValue(messageExtBatch.getSysFlag());

        if (tranType != MessageSysFlag.TRANSACTION_NOT_TYPE) {
            return CompletableFuture.completedFuture(new PutMessageResult(PutMessageStatus.MESSAGE_ILLEGAL, null));
        }
        if (messageExtBatch.getDelayTimeLevel() > 0) {
            return CompletableFuture.completedFuture(new PutMessageResult(PutMessageStatus.MESSAGE_ILLEGAL, null));
        }

        InetSocketAddress bornSocketAddress = (InetSocketAddress) messageExtBatch.getBornHost();
        if (bornSocketAddress.getAddress() instanceof Inet6Address) {
            messageExtBatch.setBornHostV6Flag();
        }

        InetSocketAddress storeSocketAddress = (InetSocketAddress) messageExtBatch.getStoreHost();
        if (storeSocketAddress.getAddress() instanceof Inet6Address) {
            messageExtBatch.setStoreHostAddressV6Flag();
        }

        long elapsedTimeInLock = 0;
        MappedFile unlockMappedFile = null;
        MappedFile mappedFile = this.mappedFileQueue.getLastMappedFile();

        long currOffset;
        if (mappedFile == null) {
            currOffset = 0;
        } else {
            currOffset = mappedFile.getFileFromOffset() + mappedFile.getWrotePosition();
        }

        boolean needHandleHA = needHandleHA(messageExtBatch);
        int needAckNums = this.defaultMessageStore.getMessageStoreConfig().getInSyncReplicas();

        if (needHandleHA && this.defaultMessageStore.getBrokerConfig().isEnableSlaveActingMaster()) {
            int inSyncReplicas = Math.min(this.defaultMessageStore.getAliveReplicaNumInGroup(),
                this.defaultMessageStore.getHaService().inSyncSlaveNums(currOffset) + 1);
            needAckNums = calcNeedAckNums(inSyncReplicas);
            if (needAckNums > inSyncReplicas) {
                // Tell the producer, don't have enough slaves to handle the send request
                return CompletableFuture.completedFuture(new PutMessageResult(PutMessageStatus.IN_SYNC_REPLICAS_NOT_ENOUGH, null));
            }
        }

        //fine-grained lock instead of the coarse-grained
        PutMessageThreadLocal pmThreadLocal = this.putMessageThreadLocal.get();
        updateMaxMessageSize(pmThreadLocal);
        MessageExtEncoder batchEncoder = pmThreadLocal.getEncoder();

        String topicQueueKey = generateKey(pmThreadLocal.getKeyBuilder(), messageExtBatch);

        PutMessageContext putMessageContext = new PutMessageContext(topicQueueKey);
        messageExtBatch.setEncodedBuff(batchEncoder.encode(messageExtBatch, putMessageContext));

        topicQueueLock.lock(topicQueueKey);
        try {
            defaultMessageStore.assignOffset(messageExtBatch, (short) putMessageContext.getBatchSize());

            putMessageLock.lock();
            try {
                long beginLockTimestamp = this.defaultMessageStore.getSystemClock().now();
                this.beginTimeInLock = beginLockTimestamp;

                // Here settings are stored timestamp, in order to ensure an orderly
                // global
                messageExtBatch.setStoreTimestamp(beginLockTimestamp);

                if (null == mappedFile || mappedFile.isFull()) {
                    mappedFile = this.mappedFileQueue.getLastMappedFile(0); // Mark: NewFile may be cause noise
                }
                if (null == mappedFile) {
                    log.error("Create mapped file1 error, topic: {} clientAddr: {}", messageExtBatch.getTopic(), messageExtBatch.getBornHostString());
                    beginTimeInLock = 0;
                    return CompletableFuture.completedFuture(new PutMessageResult(PutMessageStatus.CREATE_MAPPED_FILE_FAILED, null));
                }

                result = mappedFile.appendMessages(messageExtBatch, this.appendMessageCallback, putMessageContext);
                switch (result.getStatus()) {
                    case PUT_OK:
                        break;
                    case END_OF_FILE:
                        unlockMappedFile = mappedFile;
                        // Create a new file, re-write the message
                        mappedFile = this.mappedFileQueue.getLastMappedFile(0);
                        if (null == mappedFile) {
                            // XXX: warn and notify me
                            log.error("Create mapped file2 error, topic: {} clientAddr: {}", messageExtBatch.getTopic(), messageExtBatch.getBornHostString());
                            beginTimeInLock = 0;
                            return CompletableFuture.completedFuture(new PutMessageResult(PutMessageStatus.CREATE_MAPPED_FILE_FAILED, result));
                        }
                        result = mappedFile.appendMessages(messageExtBatch, this.appendMessageCallback, putMessageContext);
                        break;
                    case MESSAGE_SIZE_EXCEEDED:
                    case PROPERTIES_SIZE_EXCEEDED:
                        beginTimeInLock = 0;
                        return CompletableFuture.completedFuture(new PutMessageResult(PutMessageStatus.MESSAGE_ILLEGAL, result));
                    case UNKNOWN_ERROR:
                    default:
                        beginTimeInLock = 0;
                        return CompletableFuture.completedFuture(new PutMessageResult(PutMessageStatus.UNKNOWN_ERROR, result));
                }

                elapsedTimeInLock = this.defaultMessageStore.getSystemClock().now() - beginLockTimestamp;
                beginTimeInLock = 0;
            } finally {
                putMessageLock.unlock();
            }
        } finally {
            topicQueueLock.unlock(topicQueueKey);
        }

        if (elapsedTimeInLock > 500) {
            log.warn("[NOTIFYME]putMessages in lock cost time(ms)={}, bodyLength={} AppendMessageResult={}", elapsedTimeInLock, messageExtBatch.getBody().length, result);
        }

        if (null != unlockMappedFile && this.defaultMessageStore.getMessageStoreConfig().isWarmMapedFileEnable()) {
            this.defaultMessageStore.unlockMappedFile(unlockMappedFile);
        }

        PutMessageResult putMessageResult = new PutMessageResult(PutMessageStatus.PUT_OK, result);

        // Statistics
        storeStatsService.getSinglePutMessageTopicTimesTotal(messageExtBatch.getTopic()).add(result.getMsgNum());
        storeStatsService.getSinglePutMessageTopicSizeTotal(messageExtBatch.getTopic()).add(result.getWroteBytes());

        return handleDiskFlushAndHA(putMessageResult, messageExtBatch, needAckNums, needHandleHA);
    }

    private int calcNeedAckNums(int inSyncReplicas) {
        int needAckNums = this.defaultMessageStore.getMessageStoreConfig().getInSyncReplicas();
        if (this.defaultMessageStore.getMessageStoreConfig().isEnableAutoInSyncReplicas()) {
            needAckNums = Math.min(needAckNums, inSyncReplicas);
            needAckNums = Math.max(needAckNums, this.defaultMessageStore.getMessageStoreConfig().getMinInSyncReplicas());
        }
        return needAckNums;
    }

    private boolean needHandleHA(MessageExt messageExt) {

        if (!messageExt.isWaitStoreMsgOK()) {
            /*
              No need to sync messages that special config to extra broker slaves.
              @see MessageConst.PROPERTY_WAIT_STORE_MSG_OK
             */
            return false;
        }

        if (this.defaultMessageStore.getMessageStoreConfig().isDuplicationEnable()) {
            return false;
        }

        if (BrokerRole.SYNC_MASTER != this.defaultMessageStore.getMessageStoreConfig().getBrokerRole()) {
            // No need to check ha in async or slave broker
            return false;
        }

        return true;
    }

    private CompletableFuture<PutMessageResult> handleDiskFlushAndHA(PutMessageResult putMessageResult,
        MessageExt messageExt, int needAckNums, boolean needHandleHA) {
        CompletableFuture<PutMessageStatus> flushResultFuture = handleDiskFlush(putMessageResult.getAppendMessageResult(), messageExt);
        CompletableFuture<PutMessageStatus> replicaResultFuture;
        if (!needHandleHA) {
            replicaResultFuture = CompletableFuture.completedFuture(PutMessageStatus.PUT_OK);
        } else {
            replicaResultFuture = handleHA(putMessageResult.getAppendMessageResult(), putMessageResult, needAckNums);
        }

        return flushResultFuture.thenCombine(replicaResultFuture, (flushStatus, replicaStatus) -> {
            if (flushStatus != PutMessageStatus.PUT_OK) {
                putMessageResult.setPutMessageStatus(flushStatus);
            }
            if (replicaStatus != PutMessageStatus.PUT_OK) {
                putMessageResult.setPutMessageStatus(replicaStatus);
            }
            return putMessageResult;
        });
    }

    private CompletableFuture<PutMessageStatus> handleDiskFlush(AppendMessageResult result, MessageExt messageExt) {
        return this.flushManager.handleDiskFlush(result, messageExt);
    }

    private CompletableFuture<PutMessageStatus> handleHA(AppendMessageResult result, PutMessageResult putMessageResult,
        int needAckNums) {
        if (needAckNums <= 1) {
            return CompletableFuture.completedFuture(PutMessageStatus.PUT_OK);
        }

        HAService haService = this.defaultMessageStore.getHaService();

        long nextOffset = result.getWroteOffset() + result.getWroteBytes();
        // NOTE: Plus the master replicas
//        int inSyncReplicas = haService.inSyncSlaveNums(nextOffset) + 1;

//        if (needAckNums > inSyncReplicas) {
//            /*
//             * Tell the producer, don't have enough slaves to handle the send request.
//             * NOTE: this may cause msg duplicate
//             */
//            putMessageResult.setPutMessageStatus(PutMessageStatus.IN_SYNC_REPLICAS_NOT_ENOUGH);
//            return CompletableFuture.completedFuture(PutMessageStatus.IN_SYNC_REPLICAS_NOT_ENOUGH);
//        }

        // Wait enough acks from different slaves
        GroupCommitRequest request = new GroupCommitRequest(nextOffset, this.defaultMessageStore.getMessageStoreConfig().getSlaveTimeout(), needAckNums - 1);
        haService.putRequest(request);
        haService.getWaitNotifyObject().wakeupAll();
        return request.future();
    }

    /**
     * According to receive certain message or offset storage time if an error occurs, it returns -1
     */
    public long pickupStoreTimestamp(final long offset, final int size) {
        if (offset >= this.getMinOffset()) {
            SelectMappedBufferResult result = this.getMessage(offset, size);
            if (null != result) {
                try {
                    int sysFlag = result.getByteBuffer().getInt(MessageDecoder.SYSFLAG_POSITION);
                    int bornhostLength = (sysFlag & MessageSysFlag.BORNHOST_V6_FLAG) == 0 ? 8 : 20;
                    int msgStoreTimePos = 4 + 4 + 4 + 4 + 4 + 8 + 8 + 4 + 8 + bornhostLength;
                    return result.getByteBuffer().getLong(msgStoreTimePos);
                } finally {
                    result.release();
                }
            }
        }

        return -1;
    }

    public long getMinOffset() {
        MappedFile mappedFile = this.mappedFileQueue.getFirstMappedFile();
        if (mappedFile != null) {
            if (mappedFile.isAvailable()) {
                return mappedFile.getFileFromOffset();
            } else {
                return this.rollNextFile(mappedFile.getFileFromOffset());
            }
        }

        return -1;
    }

    public SelectMappedBufferResult getMessage(final long offset, final int size) {
        int mappedFileSize = this.defaultMessageStore.getMessageStoreConfig().getMappedFileSizeCommitLog();
        MappedFile mappedFile = this.mappedFileQueue.findMappedFileByOffset(offset, offset == 0);
        if (mappedFile != null) {
            int pos = (int) (offset % mappedFileSize);
            return mappedFile.selectMappedBuffer(pos, size);
        }
        return null;
    }

    public long rollNextFile(final long offset) {
        int mappedFileSize = this.defaultMessageStore.getMessageStoreConfig().getMappedFileSizeCommitLog();
        return offset + mappedFileSize - offset % mappedFileSize;
    }

    public void destroy() {
        this.mappedFileQueue.destroy();
    }

    public boolean appendData(long startOffset, byte[] data, int dataStart, int dataLength) {
        putMessageLock.lock();
        try {
            MappedFile mappedFile = this.mappedFileQueue.getLastMappedFile(startOffset);
            if (null == mappedFile) {
                log.error("appendData getLastMappedFile error  " + startOffset);
                return false;
            }

            return mappedFile.appendMessage(data, dataStart, dataLength);
        } finally {
            putMessageLock.unlock();
        }
    }

    public boolean retryDeleteFirstFile(final long intervalForcibly) {
        return this.mappedFileQueue.retryDeleteFirstFile(intervalForcibly);
    }

    public void checkSelf() {
        mappedFileQueue.checkSelf();
    }

    public long lockTimeMills() {
        long diff = 0;
        long begin = this.beginTimeInLock;
        if (begin > 0) {
            diff = this.defaultMessageStore.now() - begin;
        }

        if (diff < 0) {
            diff = 0;
        }

        return diff;
    }

    protected short getMessageNum(MessageExtBrokerInner msgInner) {
        short messageNum = 1;
        // IF inner batch, build batchQueueOffset and batchNum property.
        CQType cqType = getCqType(msgInner);

        if (MessageSysFlag.check(msgInner.getSysFlag(), MessageSysFlag.INNER_BATCH_FLAG) || CQType.BatchCQ.equals(cqType)) {
            if (msgInner.getProperty(MessageConst.PROPERTY_INNER_NUM) != null) {
                messageNum = Short.parseShort(msgInner.getProperty(MessageConst.PROPERTY_INNER_NUM));
                messageNum = messageNum >= 1 ? messageNum : 1;
            }
        }

        return messageNum;
    }

    private CQType getCqType(MessageExtBrokerInner msgInner) {
        Optional<TopicConfig> topicConfig = this.defaultMessageStore.getTopicConfig(msgInner.getTopic());
        return QueueTypeUtils.getCQType(topicConfig);
    }

    abstract class FlushCommitLogService extends ServiceThread {
        protected static final int RETRY_TIMES_OVER = 10;
    }

    class CommitRealTimeService extends FlushCommitLogService {

        private long lastCommitTimestamp = 0;

        @Override
        public String getServiceName() {
            if (CommitLog.this.defaultMessageStore.getBrokerConfig().isInBrokerContainer()) {
                return CommitLog.this.defaultMessageStore.getBrokerIdentity().getLoggerIdentifier() + CommitRealTimeService.class.getSimpleName();
            }
            return CommitRealTimeService.class.getSimpleName();
        }

        @Override
        public void run() {
            CommitLog.log.info(this.getServiceName() + " service started");
            while (!this.isStopped()) {
                int interval = CommitLog.this.defaultMessageStore.getMessageStoreConfig().getCommitIntervalCommitLog();

                int commitDataLeastPages = CommitLog.this.defaultMessageStore.getMessageStoreConfig().getCommitCommitLogLeastPages();

                int commitDataThoroughInterval =
                    CommitLog.this.defaultMessageStore.getMessageStoreConfig().getCommitCommitLogThoroughInterval();

                long begin = System.currentTimeMillis();
                if (begin >= (this.lastCommitTimestamp + commitDataThoroughInterval)) {
                    this.lastCommitTimestamp = begin;
                    commitDataLeastPages = 0;
                }

                try {
                    boolean result = CommitLog.this.mappedFileQueue.commit(commitDataLeastPages);
                    long end = System.currentTimeMillis();
                    if (!result) {
                        this.lastCommitTimestamp = end; // result = false means some data committed.
                        CommitLog.this.flushManager.wakeUpFlush();
                    }
                    CommitLog.this.getMessageStore().getPerfCounter().flowOnce("COMMIT_DATA_TIME_MS", (int) (end - begin));
                    if (end - begin > 500) {
                        log.info("Commit data to file costs {} ms", end - begin);
                    }
                    this.waitForRunning(interval);
                } catch (Throwable e) {
                    CommitLog.log.error(this.getServiceName() + " service has exception. ", e);
                }
            }

            boolean result = false;
            for (int i = 0; i < RETRY_TIMES_OVER && !result; i++) {
                result = CommitLog.this.mappedFileQueue.commit(0);
                CommitLog.log.info(this.getServiceName() + " service shutdown, retry " + (i + 1) + " times " + (result ? "OK" : "Not OK"));
            }
            CommitLog.log.info(this.getServiceName() + " service end");
        }
    }

    class FlushRealTimeService extends FlushCommitLogService {
        private long lastFlushTimestamp = 0;
        private long printTimes = 0;

        @Override
        public void run() {
            CommitLog.log.info(this.getServiceName() + " service started");

            while (!this.isStopped()) {
                boolean flushCommitLogTimed = CommitLog.this.defaultMessageStore.getMessageStoreConfig().isFlushCommitLogTimed();

                int interval = CommitLog.this.defaultMessageStore.getMessageStoreConfig().getFlushIntervalCommitLog();
                int flushPhysicQueueLeastPages = CommitLog.this.defaultMessageStore.getMessageStoreConfig().getFlushCommitLogLeastPages();

                int flushPhysicQueueThoroughInterval =
                    CommitLog.this.defaultMessageStore.getMessageStoreConfig().getFlushCommitLogThoroughInterval();

                boolean printFlushProgress = false;

                // Print flush progress
                long currentTimeMillis = System.currentTimeMillis();
                if (currentTimeMillis >= (this.lastFlushTimestamp + flushPhysicQueueThoroughInterval)) {
                    this.lastFlushTimestamp = currentTimeMillis;
                    flushPhysicQueueLeastPages = 0;
                    printFlushProgress = (printTimes++ % 10) == 0;
                }

                try {
                    if (flushCommitLogTimed) {
                        Thread.sleep(interval);
                    } else {
                        this.waitForRunning(interval);
                    }

                    if (printFlushProgress) {
                        this.printFlushProgress();
                    }

                    long begin = System.currentTimeMillis();
                    CommitLog.this.mappedFileQueue.flush(flushPhysicQueueLeastPages);
                    long storeTimestamp = CommitLog.this.mappedFileQueue.getStoreTimestamp();
                    if (storeTimestamp > 0) {
                        CommitLog.this.defaultMessageStore.getStoreCheckpoint().setPhysicMsgTimestamp(storeTimestamp);
                    }
                    long past = System.currentTimeMillis() - begin;
                    CommitLog.this.getMessageStore().getPerfCounter().flowOnce("FLUSH_DATA_TIME_MS", (int) past);
                    if (past > 500) {
                        log.info("Flush data to disk costs {} ms", past);
                    }
                } catch (Throwable e) {
                    CommitLog.log.warn(this.getServiceName() + " service has exception. ", e);
                    this.printFlushProgress();
                }
            }

            // Normal shutdown, to ensure that all the flush before exit
            boolean result = false;
            for (int i = 0; i < RETRY_TIMES_OVER && !result; i++) {
                result = CommitLog.this.mappedFileQueue.flush(0);
                CommitLog.log.info(this.getServiceName() + " service shutdown, retry " + (i + 1) + " times " + (result ? "OK" : "Not OK"));
            }

            this.printFlushProgress();

            CommitLog.log.info(this.getServiceName() + " service end");
        }

        @Override
        public String getServiceName() {
            if (CommitLog.this.defaultMessageStore.getBrokerConfig().isInBrokerContainer()) {
                return CommitLog.this.defaultMessageStore.getBrokerConfig().getLoggerIdentifier() + FlushRealTimeService.class.getSimpleName();
            }
            return FlushRealTimeService.class.getSimpleName();
        }

        private void printFlushProgress() {
            // CommitLog.log.info("how much disk fall behind memory, "
            // + CommitLog.this.mappedFileQueue.howMuchFallBehind());
        }

        @Override
        public long getJoinTime() {
            return 1000 * 60 * 5;
        }
    }

    public static class GroupCommitRequest {
        private final long nextOffset;
        // Indicate the GroupCommitRequest result: true or false
        private final CompletableFuture<PutMessageStatus> flushOKFuture = new CompletableFuture<>();
        private volatile int ackNums = 1;
        private final long deadLine;

        public GroupCommitRequest(long nextOffset, long timeoutMillis) {
            this.nextOffset = nextOffset;
            this.deadLine = System.nanoTime() + (timeoutMillis * 1_000_000);
        }

        public GroupCommitRequest(long nextOffset, long timeoutMillis, int ackNums) {
            this(nextOffset, timeoutMillis);
            this.ackNums = ackNums;
        }

        public long getNextOffset() {
            return nextOffset;
        }

        public int getAckNums() {
            return ackNums;
        }

        public long getDeadLine() {
            return deadLine;
        }

        public void wakeupCustomer(final PutMessageStatus status) {
            this.flushOKFuture.complete(status);
        }

        public CompletableFuture<PutMessageStatus> future() {
            return flushOKFuture;
        }
    }

    /**
     * GroupCommit Service
     */
    class GroupCommitService extends FlushCommitLogService {
        private volatile LinkedList<GroupCommitRequest> requestsWrite = new LinkedList<GroupCommitRequest>();
        private volatile LinkedList<GroupCommitRequest> requestsRead = new LinkedList<GroupCommitRequest>();
        private final PutMessageSpinLock lock = new PutMessageSpinLock();

        public synchronized void putRequest(final GroupCommitRequest request) {
            lock.lock();
            try {
                this.requestsWrite.add(request);
            } finally {
                lock.unlock();
            }
            this.wakeup();
        }

        private void swapRequests() {
            lock.lock();
            try {
                LinkedList<GroupCommitRequest> tmp = this.requestsWrite;
                this.requestsWrite = this.requestsRead;
                this.requestsRead = tmp;
            } finally {
                lock.unlock();
            }
        }

        private void doCommit() {
            if (!this.requestsRead.isEmpty()) {
                for (GroupCommitRequest req : this.requestsRead) {
                    // There may be a message in the next file, so a maximum of
                    // two times the flush
                    boolean flushOK = CommitLog.this.mappedFileQueue.getFlushedWhere() >= req.getNextOffset();
                    for (int i = 0; i < 2 && !flushOK; i++) {
                        CommitLog.this.mappedFileQueue.flush(0);
                        flushOK = CommitLog.this.mappedFileQueue.getFlushedWhere() >= req.getNextOffset();
                    }

                    req.wakeupCustomer(flushOK ? PutMessageStatus.PUT_OK : PutMessageStatus.FLUSH_DISK_TIMEOUT);
                }

                long storeTimestamp = CommitLog.this.mappedFileQueue.getStoreTimestamp();
                if (storeTimestamp > 0) {
                    CommitLog.this.defaultMessageStore.getStoreCheckpoint().setPhysicMsgTimestamp(storeTimestamp);
                }

                this.requestsRead = new LinkedList<>();
            } else {
                // Because of individual messages is set to not sync flush, it
                // will come to this process
                CommitLog.this.mappedFileQueue.flush(0);
            }
        }

        public void run() {
            CommitLog.log.info(this.getServiceName() + " service started");

            while (!this.isStopped()) {
                try {
                    this.waitForRunning(10);
                    this.doCommit();
                } catch (Exception e) {
                    CommitLog.log.warn(this.getServiceName() + " service has exception. ", e);
                }
            }

            // Under normal circumstances shutdown, wait for the arrival of the
            // request, and then flush
            try {
                Thread.sleep(10);
            } catch (InterruptedException e) {
                CommitLog.log.warn("GroupCommitService Exception, ", e);
            }

            synchronized (this) {
                this.swapRequests();
            }

            this.doCommit();

            CommitLog.log.info(this.getServiceName() + " service end");
        }

        @Override
        protected void onWaitEnd() {
            this.swapRequests();
        }

        @Override
        public String getServiceName() {
            if (CommitLog.this.defaultMessageStore.getBrokerConfig().isInBrokerContainer()) {
                return CommitLog.this.defaultMessageStore.getBrokerConfig().getLoggerIdentifier() + GroupCommitService.class.getSimpleName();
            }
            return GroupCommitService.class.getSimpleName();
        }

        @Override
        public long getJoinTime() {
            return 1000 * 60 * 5;
        }
    }

    class GroupCheckService extends FlushCommitLogService {
        private volatile List<GroupCommitRequest> requestsWrite = new ArrayList<GroupCommitRequest>();
        private volatile List<GroupCommitRequest> requestsRead = new ArrayList<GroupCommitRequest>();

        public boolean isAsyncRequestsFull() {
            return requestsWrite.size() > CommitLog.this.defaultMessageStore.getMessageStoreConfig().getMaxAsyncPutMessageRequests() * 2;
        }

        public synchronized boolean putRequest(final GroupCommitRequest request) {
            synchronized (this.requestsWrite) {
                this.requestsWrite.add(request);
            }
            if (hasNotified.compareAndSet(false, true)) {
                waitPoint.countDown(); // notify
            }
            boolean flag = this.requestsWrite.size() >
                CommitLog.this.defaultMessageStore.getMessageStoreConfig().getMaxAsyncPutMessageRequests();
            if (flag) {
                log.info("Async requests {} exceeded the threshold {}", requestsWrite.size(),
                    CommitLog.this.defaultMessageStore.getMessageStoreConfig().getMaxAsyncPutMessageRequests());
            }

            return flag;
        }

        private void swapRequests() {
            List<GroupCommitRequest> tmp = this.requestsWrite;
            this.requestsWrite = this.requestsRead;
            this.requestsRead = tmp;
        }

        private void doCommit() {
            synchronized (this.requestsRead) {
                if (!this.requestsRead.isEmpty()) {
                    for (GroupCommitRequest req : this.requestsRead) {
                        // There may be a message in the next file, so a maximum of
                        // two times the flush
                        boolean flushOK = false;
                        for (int i = 0; i < 1000; i++) {
                            flushOK = CommitLog.this.mappedFileQueue.getFlushedWhere() >= req.getNextOffset();
                            if (flushOK) {
                                break;
                            } else {
                                try {
                                    Thread.sleep(1);
                                } catch (Throwable ignored) {

                                }
                            }
                        }
                        req.wakeupCustomer(flushOK ? PutMessageStatus.PUT_OK : PutMessageStatus.FLUSH_DISK_TIMEOUT);
                    }

                    long storeTimestamp = CommitLog.this.mappedFileQueue.getStoreTimestamp();
                    if (storeTimestamp > 0) {
                        CommitLog.this.defaultMessageStore.getStoreCheckpoint().setPhysicMsgTimestamp(storeTimestamp);
                    }

                    this.requestsRead.clear();
                }
            }
        }

        public void run() {
            CommitLog.log.info(this.getServiceName() + " service started");

            while (!this.isStopped()) {
                try {
                    this.waitForRunning(1);
                    this.doCommit();
                } catch (Exception e) {
                    CommitLog.log.warn(this.getServiceName() + " service has exception. ", e);
                }
            }

            // Under normal circumstances shutdown, wait for the arrival of the
            // request, and then flush
            try {
                Thread.sleep(10);
            } catch (InterruptedException e) {
                CommitLog.log.warn("GroupCommitService Exception, ", e);
            }

            synchronized (this) {
                this.swapRequests();
            }

            this.doCommit();

            CommitLog.log.info(this.getServiceName() + " service end");
        }

        @Override
        protected void onWaitEnd() {
            this.swapRequests();
        }

        @Override
        public String getServiceName() {
            if (CommitLog.this.defaultMessageStore.getBrokerConfig().isInBrokerContainer()) {
                return CommitLog.this.defaultMessageStore.getBrokerConfig().getLoggerIdentifier() + GroupCheckService.class.getSimpleName();
            }
            return GroupCheckService.class.getSimpleName();
        }

        @Override
        public long getJoinTime() {
            return 1000 * 60 * 5;
        }
    }

    class DefaultAppendMessageCallback implements AppendMessageCallback {
        // File at the end of the minimum fixed length empty
        private static final int END_FILE_MIN_BLANK_LENGTH = 4 + 4;
        // Store the message content
        private final ByteBuffer msgStoreItemMemory;

<<<<<<< HEAD
        DefaultAppendMessageCallback() {
=======
        DefaultAppendMessageCallback(final int size) {
>>>>>>> ef37465e
            this.msgStoreItemMemory = ByteBuffer.allocate(END_FILE_MIN_BLANK_LENGTH);
        }

        public AppendMessageResult doAppend(final long fileFromOffset, final ByteBuffer byteBuffer, final int maxBlank,
            final MessageExtBrokerInner msgInner, PutMessageContext putMessageContext) {
            // STORETIMESTAMP + STOREHOSTADDRESS + OFFSET <br>

            // PHY OFFSET
            long wroteOffset = fileFromOffset + byteBuffer.position();

            Supplier<String> msgIdSupplier = () -> {
                int sysflag = msgInner.getSysFlag();
                int msgIdLen = (sysflag & MessageSysFlag.STOREHOSTADDRESS_V6_FLAG) == 0 ? 4 + 4 + 8 : 16 + 4 + 8;
                ByteBuffer msgIdBuffer = ByteBuffer.allocate(msgIdLen);
                MessageExt.socketAddress2ByteBuffer(msgInner.getStoreHost(), msgIdBuffer);
                msgIdBuffer.clear();//because socketAddress2ByteBuffer flip the buffer
                msgIdBuffer.putLong(msgIdLen - 8, wroteOffset);
                return UtilAll.bytes2string(msgIdBuffer.array());
            };

            // Record ConsumeQueue information
            Long queueOffset = msgInner.getQueueOffset();

            // this msg maybe a inner-batch msg.
            short messageNum = getMessageNum(msgInner);

            // Transaction messages that require special handling
            final int tranType = MessageSysFlag.getTransactionValue(msgInner.getSysFlag());
            switch (tranType) {
<<<<<<< HEAD
                // Prepared and Rollback message is not consumed, will not enter the
                // consumer queue
=======
                // Prepared and Rollback message is not consumed, will not enter the consume queue
>>>>>>> ef37465e
                case MessageSysFlag.TRANSACTION_PREPARED_TYPE:
                case MessageSysFlag.TRANSACTION_ROLLBACK_TYPE:
                    queueOffset = 0L;
                    break;
                case MessageSysFlag.TRANSACTION_NOT_TYPE:
                case MessageSysFlag.TRANSACTION_COMMIT_TYPE:
                default:
                    break;
            }

            ByteBuffer preEncodeBuffer = msgInner.getEncodedBuff();
            final int msgLen = preEncodeBuffer.getInt(0);

            // Determines whether there is sufficient free space
            if ((msgLen + END_FILE_MIN_BLANK_LENGTH) > maxBlank) {
                this.msgStoreItemMemory.clear();
                // 1 TOTALSIZE
                this.msgStoreItemMemory.putInt(maxBlank);
                // 2 MAGICCODE
                this.msgStoreItemMemory.putInt(CommitLog.BLANK_MAGIC_CODE);
                // 3 The remaining space may be any value
                // Here the length of the specially set maxBlank
                final long beginTimeMills = CommitLog.this.defaultMessageStore.now();
                byteBuffer.put(this.msgStoreItemMemory.array(), 0, 8);
                return new AppendMessageResult(AppendMessageStatus.END_OF_FILE, wroteOffset,
                    maxBlank, /* only wrote 8 bytes, but declare wrote maxBlank for compute write position */
                    msgIdSupplier, msgInner.getStoreTimestamp(),
                    queueOffset, CommitLog.this.defaultMessageStore.now() - beginTimeMills);
            }

            int pos = 4 + 4 + 4 + 4 + 4;
            // 6 QUEUEOFFSET
            preEncodeBuffer.putLong(pos, queueOffset);
            pos += 8;
            // 7 PHYSICALOFFSET
            preEncodeBuffer.putLong(pos, fileFromOffset + byteBuffer.position());
            int ipLen = (msgInner.getSysFlag() & MessageSysFlag.BORNHOST_V6_FLAG) == 0 ? 4 + 4 : 16 + 4;
            // 8 SYSFLAG, 9 BORNTIMESTAMP, 10 BORNHOST, 11 STORETIMESTAMP
            pos += 8 + 4 + 8 + ipLen;
            // refresh store time stamp in lock
            preEncodeBuffer.putLong(pos, msgInner.getStoreTimestamp());

            final long beginTimeMills = CommitLog.this.defaultMessageStore.now();
            CommitLog.this.getMessageStore().getPerfCounter().startTick("WRITE_MEMORY_TIME_MS");
            // Write messages to the queue buffer
            byteBuffer.put(preEncodeBuffer);
            CommitLog.this.getMessageStore().getPerfCounter().endTick("WRITE_MEMORY_TIME_MS");
            msgInner.setEncodedBuff(null);
            return new AppendMessageResult(AppendMessageStatus.PUT_OK, wroteOffset, msgLen, msgIdSupplier,
                msgInner.getStoreTimestamp(), queueOffset, CommitLog.this.defaultMessageStore.now() - beginTimeMills, messageNum);
        }

        public AppendMessageResult doAppend(final long fileFromOffset, final ByteBuffer byteBuffer, final int maxBlank,
            final MessageExtBatch messageExtBatch, PutMessageContext putMessageContext) {
            byteBuffer.mark();
            //physical offset
            long wroteOffset = fileFromOffset + byteBuffer.position();
            // Record ConsumeQueue information
            Long queueOffset = messageExtBatch.getQueueOffset();
            long beginQueueOffset = queueOffset;
            int totalMsgLen = 0;
            int msgNum = 0;

            final long beginTimeMills = CommitLog.this.defaultMessageStore.now();
            ByteBuffer messagesByteBuff = messageExtBatch.getEncodedBuff();

            int sysFlag = messageExtBatch.getSysFlag();
            int bornHostLength = (sysFlag & MessageSysFlag.BORNHOST_V6_FLAG) == 0 ? 4 + 4 : 16 + 4;
            int storeHostLength = (sysFlag & MessageSysFlag.STOREHOSTADDRESS_V6_FLAG) == 0 ? 4 + 4 : 16 + 4;
            Supplier<String> msgIdSupplier = () -> {
                int msgIdLen = storeHostLength + 8;
                int batchCount = putMessageContext.getBatchSize();
                long[] phyPosArray = putMessageContext.getPhyPos();
                ByteBuffer msgIdBuffer = ByteBuffer.allocate(msgIdLen);
                MessageExt.socketAddress2ByteBuffer(messageExtBatch.getStoreHost(), msgIdBuffer);
                msgIdBuffer.clear();//because socketAddress2ByteBuffer flip the buffer

                StringBuilder buffer = new StringBuilder(batchCount * msgIdLen * 2 + batchCount - 1);
                for (int i = 0; i < phyPosArray.length; i++) {
                    msgIdBuffer.putLong(msgIdLen - 8, phyPosArray[i]);
                    String msgId = UtilAll.bytes2string(msgIdBuffer.array());
                    if (i != 0) {
                        buffer.append(',');
                    }
                    buffer.append(msgId);
                }
                return buffer.toString();
            };

            messagesByteBuff.mark();
            int index = 0;
            while (messagesByteBuff.hasRemaining()) {
                // 1 TOTALSIZE
                final int msgPos = messagesByteBuff.position();
                final int msgLen = messagesByteBuff.getInt();

                totalMsgLen += msgLen;
                // Determines whether there is sufficient free space
                if ((totalMsgLen + END_FILE_MIN_BLANK_LENGTH) > maxBlank) {
                    this.msgStoreItemMemory.clear();
                    // 1 TOTALSIZE
                    this.msgStoreItemMemory.putInt(maxBlank);
                    // 2 MAGICCODE
                    this.msgStoreItemMemory.putInt(CommitLog.BLANK_MAGIC_CODE);
                    // 3 The remaining space may be any value
                    //ignore previous read
                    messagesByteBuff.reset();
                    // Here the length of the specially set maxBlank
                    byteBuffer.reset(); //ignore the previous appended messages
                    byteBuffer.put(this.msgStoreItemMemory.array(), 0, 8);
                    return new AppendMessageResult(AppendMessageStatus.END_OF_FILE, wroteOffset, maxBlank, msgIdSupplier, messageExtBatch.getStoreTimestamp(),
                        beginQueueOffset, CommitLog.this.defaultMessageStore.now() - beginTimeMills);
                }
                //move to add queue offset and commitlog offset
                int pos = msgPos + 20;
                messagesByteBuff.putLong(pos, queueOffset);
                pos += 8;
                messagesByteBuff.putLong(pos, wroteOffset + totalMsgLen - msgLen);
                // 8 SYSFLAG, 9 BORNTIMESTAMP, 10 BORNHOST, 11 STORETIMESTAMP
                pos += 8 + 4 + 8 + bornHostLength;
                // refresh store time stamp in lock
                messagesByteBuff.putLong(pos, messageExtBatch.getStoreTimestamp());

                putMessageContext.getPhyPos()[index++] = wroteOffset + totalMsgLen - msgLen;
                queueOffset++;
                msgNum++;
                messagesByteBuff.position(msgPos + msgLen);
            }

            messagesByteBuff.position(0);
            messagesByteBuff.limit(totalMsgLen);
            byteBuffer.put(messagesByteBuff);
            messageExtBatch.setEncodedBuff(null);
            AppendMessageResult result = new AppendMessageResult(AppendMessageStatus.PUT_OK, wroteOffset, totalMsgLen, msgIdSupplier,
                messageExtBatch.getStoreTimestamp(), beginQueueOffset, CommitLog.this.defaultMessageStore.now() - beginTimeMills);
            result.setMsgNum(msgNum);

            return result;
        }

    }

    public static class MessageExtEncoder {
        private ByteBuf byteBuf;
        // The maximum length of the message body.
        private int maxMessageBodySize;
        // The maximum length of the full message.
        private int maxMessageSize;
        MessageExtEncoder(final int maxMessageBodySize) {
            ByteBufAllocator alloc = UnpooledByteBufAllocator.DEFAULT;
            //Reserve 64kb for encoding buffer outside body
            int maxMessageSize = Integer.MAX_VALUE - maxMessageBodySize >= 64 * 1024 ?
                    maxMessageBodySize + 64 * 1024 : Integer.MAX_VALUE;
            byteBuf = alloc.directBuffer(maxMessageSize);
            this.maxMessageBodySize = maxMessageBodySize;
            this.maxMessageSize = maxMessageSize;
        }

        protected PutMessageResult encode(MessageExtBrokerInner msgInner) {
            this.byteBuf.clear();
            /**
             * Serialize message
             */
            final byte[] propertiesData =
                msgInner.getPropertiesString() == null ? null : msgInner.getPropertiesString().getBytes(MessageDecoder.CHARSET_UTF8);

            final int propertiesLength = propertiesData == null ? 0 : propertiesData.length;

            if (propertiesLength > Short.MAX_VALUE) {
                log.warn("putMessage message properties length too long. length={}", propertiesData.length);
                return new PutMessageResult(PutMessageStatus.PROPERTIES_SIZE_EXCEEDED, null);
            }

            final byte[] topicData = msgInner.getTopic().getBytes(MessageDecoder.CHARSET_UTF8);
            final int topicLength = topicData.length;

            final int bodyLength = msgInner.getBody() == null ? 0 : msgInner.getBody().length;

            final int msgLen = calMsgLength(msgInner.getSysFlag(), bodyLength, topicLength, propertiesLength);

<<<<<<< HEAD
            // Exceeds the maximum message body
            if (bodyLength > this.maxMessageBodySize) {
                CommitLog.log.warn("message body size exceeded, msg total size: " + msgLen + ", msg body size: " + bodyLength
                    + ", maxMessageSize: " + this.maxMessageBodySize);
                return new PutMessageResult(PutMessageStatus.MESSAGE_ILLEGAL, null);
            }
=======
            final long queueOffset = msgInner.getQueueOffset();
>>>>>>> ef37465e

            // Exceeds the maximum message
            if (msgLen > this.maxMessageSize) {
                CommitLog.log.warn("message size exceeded, msg total size: " + msgLen + ", msg body size: " + bodyLength
                    + ", maxMessageSize: " + this.maxMessageSize);
                return new PutMessageResult(PutMessageStatus.MESSAGE_ILLEGAL, null);
            }

            // 1 TOTALSIZE
            this.byteBuf.writeInt(msgLen);
            // 2 MAGICCODE
            this.byteBuf.writeInt(CommitLog.MESSAGE_MAGIC_CODE);
            // 3 BODYCRC
            this.byteBuf.writeInt(msgInner.getBodyCRC());
            // 4 QUEUEID
            this.byteBuf.writeInt(msgInner.getQueueId());
            // 5 FLAG
<<<<<<< HEAD
            this.byteBuf.writeInt(msgInner.getFlag());
            // 6 QUEUEOFFSET, need update later
            this.byteBuf.writeLong(0);
=======
            this.encoderBuffer.putInt(msgInner.getFlag());
            // 6 QUEUEOFFSET
            this.encoderBuffer.putLong(queueOffset);
>>>>>>> ef37465e
            // 7 PHYSICALOFFSET, need update later
            this.byteBuf.writeLong(0);
            // 8 SYSFLAG
            this.byteBuf.writeInt(msgInner.getSysFlag());
            // 9 BORNTIMESTAMP
            this.byteBuf.writeLong(msgInner.getBornTimestamp());

            // 10 BORNHOST
<<<<<<< HEAD
            ByteBuffer bornHostBytes = msgInner.getBornHostBytes();
            this.byteBuf.writeBytes(bornHostBytes.array());

=======
            socketAddress2ByteBuffer(msgInner.getBornHost(), this.encoderBuffer);
>>>>>>> ef37465e
            // 11 STORETIMESTAMP
            this.byteBuf.writeLong(msgInner.getStoreTimestamp());

            // 12 STOREHOSTADDRESS
<<<<<<< HEAD
            ByteBuffer storeHostBytes = msgInner.getStoreHostBytes();
            this.byteBuf.writeBytes(storeHostBytes.array());

=======
            socketAddress2ByteBuffer(msgInner.getStoreHost(), this.encoderBuffer);
>>>>>>> ef37465e
            // 13 RECONSUMETIMES
            this.byteBuf.writeInt(msgInner.getReconsumeTimes());
            // 14 Prepared Transaction Offset
            this.byteBuf.writeLong(msgInner.getPreparedTransactionOffset());
            // 15 BODY
            this.byteBuf.writeInt(bodyLength);
            if (bodyLength > 0)
                this.byteBuf.writeBytes(msgInner.getBody());
            // 16 TOPIC
            this.byteBuf.writeByte((byte) topicLength);
            this.byteBuf.writeBytes(topicData);
            // 17 PROPERTIES
            this.byteBuf.writeShort((short) propertiesLength);
            if (propertiesLength > 0)
                this.byteBuf.writeBytes(propertiesData);

            return null;
        }

        protected ByteBuffer encode(final MessageExtBatch messageExtBatch, PutMessageContext putMessageContext) {
            this.byteBuf.clear();

            ByteBuffer messagesByteBuff = messageExtBatch.wrap();

            int totalLength = messagesByteBuff.limit();
            if (totalLength > this.maxMessageBodySize) {
                CommitLog.log.warn("message body size exceeded, msg body size: " + totalLength + ", maxMessageSize: " + this.maxMessageBodySize);
                throw new RuntimeException("message body size exceeded");
            }

            // properties from MessageExtBatch
            String batchPropStr = MessageDecoder.messageProperties2String(messageExtBatch.getProperties());
            final byte[] batchPropData = batchPropStr.getBytes(MessageDecoder.CHARSET_UTF8);
            int batchPropDataLen = batchPropData.length;
            if (batchPropDataLen > Short.MAX_VALUE) {
                CommitLog.log.warn("Properties size of messageExtBatch exceeded, properties size: {}, maxSize: {}.", batchPropDataLen, Short.MAX_VALUE);
                throw new RuntimeException("Properties size of messageExtBatch exceeded!");
            }
            final short batchPropLen = (short) batchPropDataLen;

            int batchSize = 0;
            while (messagesByteBuff.hasRemaining()) {
                batchSize++;
                // 1 TOTALSIZE
                messagesByteBuff.getInt();
                // 2 MAGICCODE
                messagesByteBuff.getInt();
                // 3 BODYCRC
                messagesByteBuff.getInt();
                // 4 FLAG
                int flag = messagesByteBuff.getInt();
                // 5 BODY
                int bodyLen = messagesByteBuff.getInt();
                int bodyPos = messagesByteBuff.position();
                int bodyCrc = UtilAll.crc32(messagesByteBuff.array(), bodyPos, bodyLen);
                messagesByteBuff.position(bodyPos + bodyLen);
                // 6 properties
                short propertiesLen = messagesByteBuff.getShort();
                int propertiesPos = messagesByteBuff.position();
                messagesByteBuff.position(propertiesPos + propertiesLen);
                boolean needAppendLastPropertySeparator = propertiesLen > 0 && batchPropLen > 0
                    && messagesByteBuff.get(messagesByteBuff.position() - 1) != MessageDecoder.PROPERTY_SEPARATOR;

                final byte[] topicData = messageExtBatch.getTopic().getBytes(MessageDecoder.CHARSET_UTF8);

                final int topicLength = topicData.length;

                int totalPropLen = needAppendLastPropertySeparator ? propertiesLen + batchPropLen + 1
                    : propertiesLen + batchPropLen;
                final int msgLen = calMsgLength(messageExtBatch.getSysFlag(), bodyLen, topicLength, totalPropLen);

                // 1 TOTALSIZE
                this.byteBuf.writeInt(msgLen);
                // 2 MAGICCODE
                this.byteBuf.writeInt(CommitLog.MESSAGE_MAGIC_CODE);
                // 3 BODYCRC
                this.byteBuf.writeInt(bodyCrc);
                // 4 QUEUEID
                this.byteBuf.writeInt(messageExtBatch.getQueueId());
                // 5 FLAG
                this.byteBuf.writeInt(flag);
                // 6 QUEUEOFFSET
                this.byteBuf.writeLong(0);
                // 7 PHYSICALOFFSET
                this.byteBuf.writeLong(0);
                // 8 SYSFLAG
                this.byteBuf.writeInt(messageExtBatch.getSysFlag());
                // 9 BORNTIMESTAMP
                this.byteBuf.writeLong(messageExtBatch.getBornTimestamp());

                // 10 BORNHOST
                ByteBuffer bornHostBytes = messageExtBatch.getBornHostBytes();
                this.byteBuf.writeBytes(bornHostBytes.array());

                // 11 STORETIMESTAMP
                this.byteBuf.writeLong(messageExtBatch.getStoreTimestamp());

                // 12 STOREHOSTADDRESS
                ByteBuffer storeHostBytes = messageExtBatch.getStoreHostBytes();
                this.byteBuf.writeBytes(storeHostBytes.array());

                // 13 RECONSUMETIMES
                this.byteBuf.writeInt(messageExtBatch.getReconsumeTimes());
                // 14 Prepared Transaction Offset, batch does not support transaction
                this.byteBuf.writeLong(0);
                // 15 BODY
                this.byteBuf.writeInt(bodyLen);
                if (bodyLen > 0)
                    this.byteBuf.writeBytes(messagesByteBuff.array(), bodyPos, bodyLen);
                // 16 TOPIC
                this.byteBuf.writeByte((byte) topicLength);
                this.byteBuf.writeBytes(topicData);
                // 17 PROPERTIES
                this.byteBuf.writeShort((short) totalPropLen);
                if (propertiesLen > 0) {
                    this.byteBuf.writeBytes(messagesByteBuff.array(), propertiesPos, propertiesLen);
                }
                if (batchPropLen > 0) {
                    if (needAppendLastPropertySeparator) {
                        this.byteBuf.writeByte((byte) MessageDecoder.PROPERTY_SEPARATOR);
                    }
                    this.byteBuf.writeBytes(batchPropData, 0, batchPropLen);
                }
            }
            putMessageContext.setBatchSize(batchSize);
            putMessageContext.setPhyPos(new long[batchSize]);

            return this.byteBuf.nioBuffer();
        }

<<<<<<< HEAD
        public ByteBuffer getEncoderBuffer() {
            return this.byteBuf.nioBuffer();
        }

        public int getMaxMessageBodySize() {
            return this.maxMessageBodySize;
        }

        public void updateEncoderBufferCapacity(int newMaxMessageBodySize) {
            this.maxMessageBodySize = newMaxMessageBodySize;
            //Reserve 64kb for encoding buffer outside body
            this.maxMessageSize = Integer.MAX_VALUE - newMaxMessageBodySize >= 64 * 1024 ?
                    this.maxMessageBodySize + 64 * 1024 : Integer.MAX_VALUE;
            this.byteBuf.capacity(this.maxMessageSize);
        }
    }

    static class PutMessageThreadLocal {
        private MessageExtEncoder encoder;
        private StringBuilder keyBuilder;

        PutMessageThreadLocal(int maxMessageBodySize) {
            encoder = new MessageExtEncoder(maxMessageBodySize);
            keyBuilder = new StringBuilder();
        }
=======
    }

    interface FlushManager {
        void start();
>>>>>>> ef37465e

        void shutdown();

        void wakeUpFlush();

        void handleDiskFlush(AppendMessageResult result, PutMessageResult putMessageResult, MessageExt messageExt);

        CompletableFuture<PutMessageStatus> handleDiskFlush(AppendMessageResult result, MessageExt messageExt);
    }

    class DefaultFlushManager implements FlushManager {

        private final FlushCommitLogService flushCommitLogService;

        //If TransientStorePool enabled, we must flush message to FileChannel at fixed periods
        private final FlushCommitLogService commitLogService;

        public DefaultFlushManager() {
            if (FlushDiskType.SYNC_FLUSH == CommitLog.this.defaultMessageStore.getMessageStoreConfig().getFlushDiskType()) {
                this.flushCommitLogService = new CommitLog.GroupCommitService();
            } else {
                this.flushCommitLogService = new CommitLog.FlushRealTimeService();
            }

            this.commitLogService = new CommitLog.CommitRealTimeService();
        }

        @Override
        public void start() {
            this.flushCommitLogService.start();

            if (defaultMessageStore.getMessageStoreConfig().isTransientStorePoolEnable()) {
                this.commitLogService.start();
            }
        }

        public void handleDiskFlush(AppendMessageResult result, PutMessageResult putMessageResult,
            MessageExt messageExt) {
            // Synchronization flush
            if (FlushDiskType.SYNC_FLUSH == CommitLog.this.defaultMessageStore.getMessageStoreConfig().getFlushDiskType()) {
                final GroupCommitService service = (GroupCommitService) this.flushCommitLogService;
                if (messageExt.isWaitStoreMsgOK()) {
                    GroupCommitRequest request = new GroupCommitRequest(result.getWroteOffset() + result.getWroteBytes(), CommitLog.this.defaultMessageStore.getMessageStoreConfig().getSyncFlushTimeout());
                    service.putRequest(request);
                    CompletableFuture<PutMessageStatus> flushOkFuture = request.future();
                    PutMessageStatus flushStatus = null;
                    try {
                        flushStatus = flushOkFuture.get(CommitLog.this.defaultMessageStore.getMessageStoreConfig().getSyncFlushTimeout(),
                            TimeUnit.MILLISECONDS);
                    } catch (InterruptedException | ExecutionException | TimeoutException e) {
                        //flushOK=false;
                    }
                    if (flushStatus != PutMessageStatus.PUT_OK) {
                        log.error("do groupcommit, wait for flush failed, topic: " + messageExt.getTopic() + " tags: " + messageExt.getTags()
                            + " client address: " + messageExt.getBornHostString());
                        putMessageResult.setPutMessageStatus(PutMessageStatus.FLUSH_DISK_TIMEOUT);
                    }
                } else {
                    service.wakeup();
                }
            }
            // Asynchronous flush
            else {
                if (!CommitLog.this.defaultMessageStore.getMessageStoreConfig().isTransientStorePoolEnable()) {
                    flushCommitLogService.wakeup();
                } else {
                    commitLogService.wakeup();
                }
            }
        }

        @Override
        public CompletableFuture<PutMessageStatus> handleDiskFlush(AppendMessageResult result, MessageExt messageExt) {
            // Synchronization flush
            if (FlushDiskType.SYNC_FLUSH == CommitLog.this.defaultMessageStore.getMessageStoreConfig().getFlushDiskType()) {
                final GroupCommitService service = (GroupCommitService) this.flushCommitLogService;
                if (messageExt.isWaitStoreMsgOK()) {
                    GroupCommitRequest request = new GroupCommitRequest(result.getWroteOffset() + result.getWroteBytes(), CommitLog.this.defaultMessageStore.getMessageStoreConfig().getSyncFlushTimeout());
                    flushDiskWatcher.add(request);
                    service.putRequest(request);
                    return request.future();
                } else {
                    service.wakeup();
                    return CompletableFuture.completedFuture(PutMessageStatus.PUT_OK);
                }
            }
            // Asynchronous flush
            else {
                if (!CommitLog.this.defaultMessageStore.getMessageStoreConfig().isTransientStorePoolEnable()) {
                    flushCommitLogService.wakeup();
                } else {
                    commitLogService.wakeup();
                }
                return CompletableFuture.completedFuture(PutMessageStatus.PUT_OK);
            }
        }

        @Override
        public void wakeUpFlush() {
            // now wake up flush thread.
            flushCommitLogService.wakeup();
        }

        @Override
        public void shutdown() {
            if (defaultMessageStore.getMessageStoreConfig().isTransientStorePoolEnable()) {
                this.commitLogService.shutdown();
            }

            this.flushCommitLogService.shutdown();
        }

    }

    public int getCommitLogSize() {
        return commitLogSize;
    }

    public MappedFileQueue getMappedFileQueue() {
        return mappedFileQueue;
    }

    public MessageStore getMessageStore() {
        return defaultMessageStore;
    }

    @Override
    public void swapMap(int reserveNum, long forceSwapIntervalMs, long normalSwapIntervalMs) {
        this.getMappedFileQueue().swapMap(reserveNum, forceSwapIntervalMs, normalSwapIntervalMs);
    }

    public boolean isMappedFilesEmpty() {
        return this.mappedFileQueue.isMappedFilesEmpty();
    }

    @Override
    public void cleanSwappedMap(long forceCleanSwapIntervalMs) {
        this.getMappedFileQueue().cleanSwappedMap(forceCleanSwapIntervalMs);
    }

    static class PutMessageThreadLocal {
        private MessageExtEncoder encoder;
        private StringBuilder keyBuilder;

        PutMessageThreadLocal(int size) {
            encoder = new MessageExtEncoder(size);
            keyBuilder = new StringBuilder();
        }

        public MessageExtEncoder getEncoder() {
            return encoder;
        }

        public StringBuilder getKeyBuilder() {
            return keyBuilder;
        }
    }
}<|MERGE_RESOLUTION|>--- conflicted
+++ resolved
@@ -16,16 +16,11 @@
  */
 package org.apache.rocketmq.store;
 
-<<<<<<< HEAD
 import io.netty.buffer.ByteBuf;
 import io.netty.buffer.ByteBufAllocator;
 import io.netty.buffer.UnpooledByteBufAllocator;
-=======
-import java.net.Inet4Address;
 import java.net.Inet6Address;
-import java.net.InetAddress;
 import java.net.InetSocketAddress;
-import java.net.SocketAddress;
 import java.nio.ByteBuffer;
 import java.util.ArrayList;
 import java.util.Collections;
@@ -41,7 +36,6 @@
 import java.util.function.Supplier;
 
 import org.apache.rocketmq.common.MixAll;
->>>>>>> ef37465e
 import org.apache.rocketmq.common.ServiceThread;
 import org.apache.rocketmq.common.TopicConfig;
 import org.apache.rocketmq.common.UtilAll;
@@ -59,25 +53,8 @@
 import org.apache.rocketmq.store.config.BrokerRole;
 import org.apache.rocketmq.store.config.FlushDiskType;
 import org.apache.rocketmq.store.ha.HAService;
-<<<<<<< HEAD
-import org.apache.rocketmq.store.schedule.ScheduleMessageService;
-
-import java.net.Inet6Address;
-import java.net.InetSocketAddress;
-import java.nio.ByteBuffer;
-import java.util.Collections;
-import java.util.HashMap;
-import java.util.LinkedList;
-import java.util.List;
-import java.util.Map;
-import java.util.Set;
-import java.util.concurrent.CompletableFuture;
-import java.util.concurrent.ConcurrentHashMap;
-import java.util.function.Supplier;
-=======
 import org.apache.rocketmq.store.logfile.MappedFile;
 import org.apache.rocketmq.common.attribute.CQType;
->>>>>>> ef37465e
 
 /**
  * Store all metadata downtime for recovery, data protection reliability
@@ -106,10 +83,6 @@
 
     private volatile Set<String> fullStorePaths = Collections.emptySet();
 
-<<<<<<< HEAD
-    protected final MultiDispatch multiDispatch;
-=======
->>>>>>> ef37465e
     private final FlushDiskWatcher flushDiskWatcher;
 
     protected int commitLogSize;
@@ -130,11 +103,7 @@
 
         this.flushManager = new DefaultFlushManager();
 
-<<<<<<< HEAD
         this.appendMessageCallback = new DefaultAppendMessageCallback();
-=======
-        this.appendMessageCallback = new DefaultAppendMessageCallback(messageStore.getMessageStoreConfig().getMaxMessageSize());
->>>>>>> ef37465e
         putMessageThreadLocal = new ThreadLocal<PutMessageThreadLocal>() {
             @Override
             protected PutMessageThreadLocal initialValue() {
@@ -160,6 +129,10 @@
 
     public long getTotalSize() {
         return this.mappedFileQueue.getTotalFileSize();
+    }
+
+    public ThreadLocal<PutMessageThreadLocal> getPutMessageThreadLocal() {
+        return putMessageThreadLocal;
     }
 
     public boolean load() {
@@ -785,7 +758,11 @@
         return keyBuilder.toString();
     }
 
-<<<<<<< HEAD
+    public void setMappedFileQueueOffset(final long phyOffset) {
+        this.mappedFileQueue.setFlushedWhere(phyOffset);
+        this.mappedFileQueue.setCommittedWhere(phyOffset);
+    }
+
     public void updateMaxMessageSize(PutMessageThreadLocal putMessageThreadLocal) {
         // dynamically adjust maxMessageSize, but not support DLedger mode temporarily
         int newMaxMessageSize = this.defaultMessageStore.getMessageStoreConfig().getMaxMessageSize();
@@ -793,11 +770,6 @@
                 putMessageThreadLocal.getEncoder().getMaxMessageBodySize() != newMaxMessageSize) {
             putMessageThreadLocal.getEncoder().updateEncoderBufferCapacity(newMaxMessageSize);
         }
-=======
-    public void setMappedFileQueueOffset(final long phyOffset) {
-        this.mappedFileQueue.setFlushedWhere(phyOffset);
-        this.mappedFileQueue.setCommittedWhere(phyOffset);
->>>>>>> ef37465e
     }
 
     public CompletableFuture<PutMessageResult> asyncPutMessage(final MessageExtBrokerInner msg) {
@@ -827,20 +799,8 @@
         }
 
         PutMessageThreadLocal putMessageThreadLocal = this.putMessageThreadLocal.get();
-<<<<<<< HEAD
         updateMaxMessageSize(putMessageThreadLocal);
-        if (!multiDispatch.isMultiDispatchMsg(msg)) {
-            PutMessageResult encodeResult = putMessageThreadLocal.getEncoder().encode(msg);
-            if (encodeResult != null) {
-                return CompletableFuture.completedFuture(encodeResult);
-            }
-            msg.setEncodedBuff(putMessageThreadLocal.getEncoder().getEncoderBuffer());
-        }
-        PutMessageContext putMessageContext = new PutMessageContext(generateKey(putMessageThreadLocal.getKeyBuilder(), msg));
-
-=======
         String topicQueueKey = generateKey(putMessageThreadLocal.getKeyBuilder(), msg);
->>>>>>> ef37465e
         long elapsedTimeInLock = 0;
         MappedFile unlockMappedFile = null;
         MappedFile mappedFile = this.mappedFileQueue.getLastMappedFile();
@@ -881,7 +841,7 @@
             if (encodeResult != null) {
                 return CompletableFuture.completedFuture(encodeResult);
             }
-            msg.setEncodedBuff(putMessageThreadLocal.getEncoder().encoderBuffer);
+            msg.setEncodedBuff(putMessageThreadLocal.getEncoder().getEncoderBuffer());
             PutMessageContext putMessageContext = new PutMessageContext(topicQueueKey);
 
             putMessageLock.lock(); //spin or ReentrantLock ,depending on store config
@@ -1694,11 +1654,7 @@
         // Store the message content
         private final ByteBuffer msgStoreItemMemory;
 
-<<<<<<< HEAD
         DefaultAppendMessageCallback() {
-=======
-        DefaultAppendMessageCallback(final int size) {
->>>>>>> ef37465e
             this.msgStoreItemMemory = ByteBuffer.allocate(END_FILE_MIN_BLANK_LENGTH);
         }
 
@@ -1728,12 +1684,7 @@
             // Transaction messages that require special handling
             final int tranType = MessageSysFlag.getTransactionValue(msgInner.getSysFlag());
             switch (tranType) {
-<<<<<<< HEAD
-                // Prepared and Rollback message is not consumed, will not enter the
-                // consumer queue
-=======
                 // Prepared and Rollback message is not consumed, will not enter the consume queue
->>>>>>> ef37465e
                 case MessageSysFlag.TRANSACTION_PREPARED_TYPE:
                 case MessageSysFlag.TRANSACTION_ROLLBACK_TYPE:
                     queueOffset = 0L;
@@ -1914,16 +1865,14 @@
 
             final int msgLen = calMsgLength(msgInner.getSysFlag(), bodyLength, topicLength, propertiesLength);
 
-<<<<<<< HEAD
             // Exceeds the maximum message body
             if (bodyLength > this.maxMessageBodySize) {
                 CommitLog.log.warn("message body size exceeded, msg total size: " + msgLen + ", msg body size: " + bodyLength
                     + ", maxMessageSize: " + this.maxMessageBodySize);
                 return new PutMessageResult(PutMessageStatus.MESSAGE_ILLEGAL, null);
             }
-=======
+
             final long queueOffset = msgInner.getQueueOffset();
->>>>>>> ef37465e
 
             // Exceeds the maximum message
             if (msgLen > this.maxMessageSize) {
@@ -1941,15 +1890,9 @@
             // 4 QUEUEID
             this.byteBuf.writeInt(msgInner.getQueueId());
             // 5 FLAG
-<<<<<<< HEAD
             this.byteBuf.writeInt(msgInner.getFlag());
-            // 6 QUEUEOFFSET, need update later
-            this.byteBuf.writeLong(0);
-=======
-            this.encoderBuffer.putInt(msgInner.getFlag());
             // 6 QUEUEOFFSET
-            this.encoderBuffer.putLong(queueOffset);
->>>>>>> ef37465e
+            this.byteBuf.writeLong(queueOffset);
             // 7 PHYSICALOFFSET, need update later
             this.byteBuf.writeLong(0);
             // 8 SYSFLAG
@@ -1958,24 +1901,16 @@
             this.byteBuf.writeLong(msgInner.getBornTimestamp());
 
             // 10 BORNHOST
-<<<<<<< HEAD
             ByteBuffer bornHostBytes = msgInner.getBornHostBytes();
             this.byteBuf.writeBytes(bornHostBytes.array());
 
-=======
-            socketAddress2ByteBuffer(msgInner.getBornHost(), this.encoderBuffer);
->>>>>>> ef37465e
             // 11 STORETIMESTAMP
             this.byteBuf.writeLong(msgInner.getStoreTimestamp());
 
             // 12 STOREHOSTADDRESS
-<<<<<<< HEAD
             ByteBuffer storeHostBytes = msgInner.getStoreHostBytes();
             this.byteBuf.writeBytes(storeHostBytes.array());
 
-=======
-            socketAddress2ByteBuffer(msgInner.getStoreHost(), this.encoderBuffer);
->>>>>>> ef37465e
             // 13 RECONSUMETIMES
             this.byteBuf.writeInt(msgInner.getReconsumeTimes());
             // 14 Prepared Transaction Offset
@@ -2106,7 +2041,6 @@
             return this.byteBuf.nioBuffer();
         }
 
-<<<<<<< HEAD
         public ByteBuffer getEncoderBuffer() {
             return this.byteBuf.nioBuffer();
         }
@@ -2124,20 +2058,8 @@
         }
     }
 
-    static class PutMessageThreadLocal {
-        private MessageExtEncoder encoder;
-        private StringBuilder keyBuilder;
-
-        PutMessageThreadLocal(int maxMessageBodySize) {
-            encoder = new MessageExtEncoder(maxMessageBodySize);
-            keyBuilder = new StringBuilder();
-        }
-=======
-    }
-
     interface FlushManager {
         void start();
->>>>>>> ef37465e
 
         void shutdown();
 
@@ -2282,8 +2204,8 @@
         private MessageExtEncoder encoder;
         private StringBuilder keyBuilder;
 
-        PutMessageThreadLocal(int size) {
-            encoder = new MessageExtEncoder(size);
+        PutMessageThreadLocal(int maxMessageBodySize) {
+            encoder = new MessageExtEncoder(maxMessageBodySize);
             keyBuilder = new StringBuilder();
         }
 
