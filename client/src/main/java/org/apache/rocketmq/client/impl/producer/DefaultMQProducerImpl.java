/*
 * Licensed to the Apache Software Foundation (ASF) under one or more
 * contributor license agreements.  See the NOTICE file distributed with
 * this work for additional information regarding copyright ownership.
 * The ASF licenses this file to You under the Apache License, Version 2.0
 * (the "License"); you may not use this file except in compliance with
 * the License.  You may obtain a copy of the License at
 *
 *     http://www.apache.org/licenses/LICENSE-2.0
 *
 * Unless required by applicable law or agreed to in writing, software
 * distributed under the License is distributed on an "AS IS" BASIS,
 * WITHOUT WARRANTIES OR CONDITIONS OF ANY KIND, either express or implied.
 * See the License for the specific language governing permissions and
 * limitations under the License.
 */
package org.apache.rocketmq.client.impl.producer;

import java.io.IOException;
import java.net.UnknownHostException;
import java.util.ArrayList;
import java.util.Arrays;
import java.util.HashSet;
import java.util.List;
import java.util.Random;
import java.util.Set;
import java.util.Optional;
import java.util.concurrent.BlockingQueue;
import java.util.concurrent.ConcurrentHashMap;
import java.util.concurrent.ConcurrentMap;
import java.util.concurrent.ExecutorService;
import java.util.concurrent.LinkedBlockingQueue;
import java.util.concurrent.RejectedExecutionException;
import java.util.concurrent.Semaphore;
import java.util.concurrent.ThreadPoolExecutor;
import java.util.concurrent.TimeUnit;

import org.apache.rocketmq.client.QueryResult;
import org.apache.rocketmq.client.Validators;
import org.apache.rocketmq.client.common.ClientErrorCode;
import org.apache.rocketmq.client.exception.MQBrokerException;
import org.apache.rocketmq.client.exception.MQClientException;
import org.apache.rocketmq.client.exception.RequestTimeoutException;
import org.apache.rocketmq.client.hook.CheckForbiddenContext;
import org.apache.rocketmq.client.hook.CheckForbiddenHook;
import org.apache.rocketmq.client.hook.EndTransactionContext;
import org.apache.rocketmq.client.hook.EndTransactionHook;
import org.apache.rocketmq.client.hook.SendMessageContext;
import org.apache.rocketmq.client.hook.SendMessageHook;
import org.apache.rocketmq.client.impl.CommunicationMode;
import org.apache.rocketmq.client.impl.MQClientManager;
import org.apache.rocketmq.client.impl.factory.MQClientInstance;
import org.apache.rocketmq.client.latency.MQFaultStrategy;
import org.apache.rocketmq.client.latency.Resolver;
import org.apache.rocketmq.client.latency.ServiceDetector;
import org.apache.rocketmq.client.producer.DefaultMQProducer;
import org.apache.rocketmq.client.producer.LocalTransactionState;
import org.apache.rocketmq.client.producer.MessageQueueSelector;
import org.apache.rocketmq.client.producer.RequestCallback;
import org.apache.rocketmq.client.producer.RequestFutureHolder;
import org.apache.rocketmq.client.producer.RequestResponseFuture;
import org.apache.rocketmq.client.producer.SendCallback;
import org.apache.rocketmq.client.producer.SendResult;
import org.apache.rocketmq.client.producer.SendStatus;
import org.apache.rocketmq.client.producer.TransactionCheckListener;
import org.apache.rocketmq.client.producer.TransactionListener;
import org.apache.rocketmq.client.producer.TransactionMQProducer;
import org.apache.rocketmq.client.producer.TransactionSendResult;
import org.apache.rocketmq.common.MixAll;
import org.apache.rocketmq.common.ServiceState;
import org.apache.rocketmq.common.ThreadFactoryImpl;
import org.apache.rocketmq.common.UtilAll;
import org.apache.rocketmq.common.compression.CompressionType;
import org.apache.rocketmq.common.compression.Compressor;
import org.apache.rocketmq.common.compression.CompressorFactory;
import org.apache.rocketmq.common.help.FAQUrl;
import org.apache.rocketmq.common.message.Message;
import org.apache.rocketmq.common.message.MessageAccessor;
import org.apache.rocketmq.common.message.MessageBatch;
import org.apache.rocketmq.common.message.MessageClientIDSetter;
import org.apache.rocketmq.common.message.MessageConst;
import org.apache.rocketmq.common.message.MessageDecoder;
import org.apache.rocketmq.common.message.MessageExt;
import org.apache.rocketmq.common.message.MessageId;
import org.apache.rocketmq.common.message.MessageQueue;
import org.apache.rocketmq.common.message.MessageType;
import org.apache.rocketmq.common.sysflag.MessageSysFlag;
import org.apache.rocketmq.common.utils.CorrelationIdUtil;
import org.apache.rocketmq.remoting.RPCHook;
import org.apache.rocketmq.remoting.exception.RemotingConnectException;
import org.apache.rocketmq.remoting.exception.RemotingException;
import org.apache.rocketmq.remoting.exception.RemotingTimeoutException;
import org.apache.rocketmq.remoting.exception.RemotingTooMuchRequestException;
import org.apache.rocketmq.remoting.protocol.NamespaceUtil;
import org.apache.rocketmq.remoting.protocol.header.CheckTransactionStateRequestHeader;
import org.apache.rocketmq.remoting.protocol.header.EndTransactionRequestHeader;
import org.apache.rocketmq.remoting.protocol.header.SendMessageRequestHeader;
import org.apache.rocketmq.logging.org.slf4j.Logger;
import org.apache.rocketmq.logging.org.slf4j.LoggerFactory;

public class DefaultMQProducerImpl implements MQProducerInner {

    private final Logger log = LoggerFactory.getLogger(DefaultMQProducerImpl.class);
    private final Random random = new Random();
    private final DefaultMQProducer defaultMQProducer;
    private final ConcurrentMap<String/* topic */, TopicPublishInfo> topicPublishInfoTable =
        new ConcurrentHashMap<>();
    private final ArrayList<SendMessageHook> sendMessageHookList = new ArrayList<>();
    private final ArrayList<EndTransactionHook> endTransactionHookList = new ArrayList<>();
    private final RPCHook rpcHook;
    private final BlockingQueue<Runnable> asyncSenderThreadPoolQueue;
    private final ExecutorService defaultAsyncSenderExecutor;
    protected BlockingQueue<Runnable> checkRequestQueue;
    protected ExecutorService checkExecutor;
    private ServiceState serviceState = ServiceState.CREATE_JUST;
    private MQClientInstance mQClientFactory;
    private ArrayList<CheckForbiddenHook> checkForbiddenHookList = new ArrayList<>();
    private MQFaultStrategy mqFaultStrategy;
    private ExecutorService asyncSenderExecutor;

    // compression related
    private int compressLevel = Integer.parseInt(System.getProperty(MixAll.MESSAGE_COMPRESS_LEVEL, "5"));
    private CompressionType compressType = CompressionType.of(System.getProperty(MixAll.MESSAGE_COMPRESS_TYPE, "ZLIB"));
    private final Compressor compressor = CompressorFactory.getCompressor(compressType);

    // backpressure related
    // 生产者并发数
    private Semaphore semaphoreAsyncSendNum;
    // 生产者“处理中的消息最大数量
    private Semaphore semaphoreAsyncSendSize;

    public DefaultMQProducerImpl(final DefaultMQProducer defaultMQProducer) {
        this(defaultMQProducer, null);
    }

    public DefaultMQProducerImpl(final DefaultMQProducer defaultMQProducer, RPCHook rpcHook) {
        this.defaultMQProducer = defaultMQProducer;
        this.rpcHook = rpcHook;

        this.asyncSenderThreadPoolQueue = new LinkedBlockingQueue<>(50000);
        this.defaultAsyncSenderExecutor = new ThreadPoolExecutor(
            Runtime.getRuntime().availableProcessors(),
            Runtime.getRuntime().availableProcessors(),
            1000 * 60,
            TimeUnit.MILLISECONDS,
            this.asyncSenderThreadPoolQueue,
            new ThreadFactoryImpl("AsyncSenderExecutor_"));
        if (defaultMQProducer.getBackPressureForAsyncSendNum() > 10) {
            semaphoreAsyncSendNum = new Semaphore(Math.max(defaultMQProducer.getBackPressureForAsyncSendNum(), 10), true);
        } else {
            semaphoreAsyncSendNum = new Semaphore(10, true);
            log.info("semaphoreAsyncSendNum can not be smaller than 10.");
        }

        if (defaultMQProducer.getBackPressureForAsyncSendSize() > 1024 * 1024) {
            semaphoreAsyncSendSize = new Semaphore(Math.max(defaultMQProducer.getBackPressureForAsyncSendSize(), 1024 * 1024), true);
        } else {
            semaphoreAsyncSendSize = new Semaphore(1024 * 1024, true);
            log.info("semaphoreAsyncSendSize can not be smaller than 1M.");
        }

        ServiceDetector serviceDetector = new ServiceDetector() {
            @Override
            public boolean detect(String endpoint, long timeoutMillis) {
                Optional<String> candidateTopic = pickTopic();
                if (!candidateTopic.isPresent()) {
                    return false;
                }
                try {
                    MessageQueue mq = new MessageQueue(candidateTopic.get(), null, 0);
                    mQClientFactory.getMQClientAPIImpl()
                            .getMaxOffset(endpoint, mq, timeoutMillis);
                    return true;
                } catch (Exception e) {
                    return false;
                }
            }
        };

        // 设定故障处理策略
        this.mqFaultStrategy = new MQFaultStrategy(defaultMQProducer.cloneClientConfig(), new Resolver() {
            @Override
            public String resolve(String name) {
                return DefaultMQProducerImpl.this.mQClientFactory.findBrokerAddressInPublish(name);
            }
        }, serviceDetector);
    }
    private Optional<String> pickTopic() {
        if (topicPublishInfoTable.isEmpty()) {
            return Optional.empty();
        }
        return Optional.of(topicPublishInfoTable.keySet().iterator().next());
    }
    public void registerCheckForbiddenHook(CheckForbiddenHook checkForbiddenHook) {
        this.checkForbiddenHookList.add(checkForbiddenHook);
        log.info("register a new checkForbiddenHook. hookName={}, allHookSize={}", checkForbiddenHook.hookName(),
            checkForbiddenHookList.size());
    }

    public void setSemaphoreAsyncSendNum(int num) {
        semaphoreAsyncSendNum = new Semaphore(num, true);
    }

    public void setSemaphoreAsyncSendSize(int size) {
        semaphoreAsyncSendSize = new Semaphore(size, true);
    }

    public void initTransactionEnv() {
        TransactionMQProducer producer = (TransactionMQProducer) this.defaultMQProducer;
        if (producer.getExecutorService() != null) {
            this.checkExecutor = producer.getExecutorService();
        } else {
            this.checkRequestQueue = new LinkedBlockingQueue<>(producer.getCheckRequestHoldMax());
            this.checkExecutor = new ThreadPoolExecutor(
                producer.getCheckThreadPoolMinSize(),
                producer.getCheckThreadPoolMaxSize(),
                1000 * 60,
                TimeUnit.MILLISECONDS,
                this.checkRequestQueue);
        }
    }

    public void destroyTransactionEnv() {
        if (this.checkExecutor != null) {
            this.checkExecutor.shutdown();
        }
    }

    public void registerSendMessageHook(final SendMessageHook hook) {
        this.sendMessageHookList.add(hook);
        log.info("register sendMessage Hook, {}", hook.hookName());
    }

    public void registerEndTransactionHook(final EndTransactionHook hook) {
        this.endTransactionHookList.add(hook);
        log.info("register endTransaction Hook, {}", hook.hookName());
    }

    public void start() throws MQClientException {
        this.start(true);
    }

    public void start(final boolean startFactory) throws MQClientException {
        switch (this.serviceState) {
            case CREATE_JUST:
                this.serviceState = ServiceState.START_FAILED;

                this.checkConfig();

                if (!this.defaultMQProducer.getProducerGroup().equals(MixAll.CLIENT_INNER_PRODUCER_GROUP)) {
                    this.defaultMQProducer.changeInstanceNameToPID();
                }

                this.mQClientFactory = MQClientManager.getInstance().getOrCreateMQClientInstance(this.defaultMQProducer, rpcHook);

                boolean registerOK = mQClientFactory.registerProducer(this.defaultMQProducer.getProducerGroup(), this);
                if (!registerOK) {
                    this.serviceState = ServiceState.CREATE_JUST;
                    throw new MQClientException("The producer group[" + this.defaultMQProducer.getProducerGroup()
                        + "] has been created before, specify another name please." + FAQUrl.suggestTodo(FAQUrl.GROUP_NAME_DUPLICATE_URL),
                        null);
                }

                if (startFactory) {
                    mQClientFactory.start();
                }

                // 初始化主题路由信息，如broker和分布在其上的队列映射关系。先查询namesrv里有没有指定的目标主题，没有的话
                this.initTopicRoute();

                this.mqFaultStrategy.startDetector();

                log.info("the producer [{}] start OK. sendMessageWithVIPChannel={}", this.defaultMQProducer.getProducerGroup(),
                    this.defaultMQProducer.isSendMessageWithVIPChannel());
                this.serviceState = ServiceState.RUNNING;
                break;
            case RUNNING:
            case START_FAILED:
            case SHUTDOWN_ALREADY:
                throw new MQClientException("The producer service state not OK, maybe started once, "
                    + this.serviceState
                    + FAQUrl.suggestTodo(FAQUrl.CLIENT_SERVICE_NOT_OK),
                    null);
            default:
                break;
        }

        this.mQClientFactory.sendHeartbeatToAllBrokerWithLock();

        RequestFutureHolder.getInstance().startScheduledTask(this);

    }

    private void checkConfig() throws MQClientException {
        Validators.checkGroup(this.defaultMQProducer.getProducerGroup());

        if (this.defaultMQProducer.getProducerGroup().equals(MixAll.DEFAULT_PRODUCER_GROUP)) {
            throw new MQClientException("producerGroup can not equal " + MixAll.DEFAULT_PRODUCER_GROUP + ", please specify another one.",
                null);
        }
    }

    public void shutdown() {
        this.shutdown(true);
    }

    public void shutdown(final boolean shutdownFactory) {
        switch (this.serviceState) {
            case CREATE_JUST:
                break;
            case RUNNING:
                this.mQClientFactory.unregisterProducer(this.defaultMQProducer.getProducerGroup());
                this.defaultAsyncSenderExecutor.shutdown();
                if (shutdownFactory) {
                    this.mQClientFactory.shutdown();
                }
                this.mqFaultStrategy.shutdown();
                RequestFutureHolder.getInstance().shutdown(this);
                log.info("the producer [{}] shutdown OK", this.defaultMQProducer.getProducerGroup());
                this.serviceState = ServiceState.SHUTDOWN_ALREADY;
                break;
            case SHUTDOWN_ALREADY:
                break;
            default:
                break;
        }
    }

    @Override
    public Set<String> getPublishTopicList() {
        return new HashSet<>(this.topicPublishInfoTable.keySet());
    }

    @Override
    public boolean isPublishTopicNeedUpdate(String topic) {
        TopicPublishInfo prev = this.topicPublishInfoTable.get(topic);

        return null == prev || !prev.ok();
    }

    /**
     * @deprecated This method will be removed in the version 5.0.0 and {@link DefaultMQProducerImpl#getCheckListener} is recommended.
     */
    @Override
    @Deprecated
    public TransactionCheckListener checkListener() {
        if (this.defaultMQProducer instanceof TransactionMQProducer) {
            TransactionMQProducer producer = (TransactionMQProducer) defaultMQProducer;
            return producer.getTransactionCheckListener();
        }

        return null;
    }

    @Override
    public TransactionListener getCheckListener() {
        if (this.defaultMQProducer instanceof TransactionMQProducer) {
            TransactionMQProducer producer = (TransactionMQProducer) defaultMQProducer;
            return producer.getTransactionListener();
        }
        return null;
    }

    @Override
    public void checkTransactionState(final String addr, final MessageExt msg,
        final CheckTransactionStateRequestHeader header) {
        Runnable request = new Runnable() {
            private final String brokerAddr = addr;
            private final MessageExt message = msg;
            private final CheckTransactionStateRequestHeader checkRequestHeader = header;
            private final String group = DefaultMQProducerImpl.this.defaultMQProducer.getProducerGroup();

            @Override
            public void run() {
                TransactionCheckListener transactionCheckListener = DefaultMQProducerImpl.this.checkListener();
                TransactionListener transactionListener = getCheckListener();
                if (transactionCheckListener != null || transactionListener != null) {
                    LocalTransactionState localTransactionState = LocalTransactionState.UNKNOW;
                    Throwable exception = null;
                    try {
                        if (transactionCheckListener != null) {
                            localTransactionState = transactionCheckListener.checkLocalTransactionState(message);
                        } else {
                            log.debug("TransactionCheckListener is null, used new check API, producerGroup={}", group);
                            localTransactionState = transactionListener.checkLocalTransaction(message);
                        }
                    } catch (Throwable e) {
                        log.error("Broker call checkTransactionState, but checkLocalTransactionState exception", e);
                        exception = e;
                    }

                    this.processTransactionState(
                        checkRequestHeader.getTopic(),
                        localTransactionState,
                        group,
                        exception);
                } else {
                    log.warn("CheckTransactionState, pick transactionCheckListener by group[{}] failed", group);
                }
            }

            private void processTransactionState(
                final String topic,
                final LocalTransactionState localTransactionState,
                final String producerGroup,
                final Throwable exception) {
                final EndTransactionRequestHeader thisHeader = new EndTransactionRequestHeader();
                thisHeader.setTopic(topic);
                thisHeader.setCommitLogOffset(checkRequestHeader.getCommitLogOffset());
                thisHeader.setProducerGroup(producerGroup);
                thisHeader.setTranStateTableOffset(checkRequestHeader.getTranStateTableOffset());
                thisHeader.setFromTransactionCheck(true);
                thisHeader.setBrokerName(checkRequestHeader.getBrokerName());

                String uniqueKey = message.getProperties().get(MessageConst.PROPERTY_UNIQ_CLIENT_MESSAGE_ID_KEYIDX);
                if (uniqueKey == null) {
                    uniqueKey = message.getMsgId();
                }
                thisHeader.setMsgId(uniqueKey);
                thisHeader.setTransactionId(checkRequestHeader.getTransactionId());
                switch (localTransactionState) {
                    case COMMIT_MESSAGE:
                        thisHeader.setCommitOrRollback(MessageSysFlag.TRANSACTION_COMMIT_TYPE);
                        break;
                    case ROLLBACK_MESSAGE:
                        thisHeader.setCommitOrRollback(MessageSysFlag.TRANSACTION_ROLLBACK_TYPE);
                        log.warn("when broker check, client rollback this transaction, {}", thisHeader);
                        break;
                    case UNKNOW:
                        thisHeader.setCommitOrRollback(MessageSysFlag.TRANSACTION_NOT_TYPE);
                        log.warn("when broker check, client does not know this transaction state, {}", thisHeader);
                        break;
                    default:
                        break;
                }

                String remark = null;
                if (exception != null) {
                    remark = "checkLocalTransactionState Exception: " + UtilAll.exceptionSimpleDesc(exception);
                }
                doExecuteEndTransactionHook(msg, uniqueKey, brokerAddr, localTransactionState, true);

                try {
                    DefaultMQProducerImpl.this.mQClientFactory.getMQClientAPIImpl().endTransactionOneway(brokerAddr, thisHeader, remark,
                        3000);
                } catch (Exception e) {
                    log.error("endTransactionOneway exception", e);
                }
            }
        };

        this.checkExecutor.submit(request);
    }

    @Override
    public void updateTopicPublishInfo(final String topic, final TopicPublishInfo info) {
        if (info != null && topic != null) {
            TopicPublishInfo prev = this.topicPublishInfoTable.put(topic, info);
            if (prev != null) {
                log.info("updateTopicPublishInfo prev is not null, " + prev);
            }
        }
    }

    @Override
    public boolean isUnitMode() {
        return this.defaultMQProducer.isUnitMode();
    }

    public void createTopic(String key, String newTopic, int queueNum) throws MQClientException {
        createTopic(key, newTopic, queueNum, 0);
    }

    public void createTopic(String key, String newTopic, int queueNum, int topicSysFlag) throws MQClientException {
        this.makeSureStateOK();
        Validators.checkTopic(newTopic);
        Validators.isSystemTopic(newTopic);

        this.mQClientFactory.getMQAdminImpl().createTopic(key, newTopic, queueNum, topicSysFlag, null);
    }

    private void makeSureStateOK() throws MQClientException {
        if (this.serviceState != ServiceState.RUNNING) {
            throw new MQClientException("The producer service state not OK, "
                + this.serviceState
                + FAQUrl.suggestTodo(FAQUrl.CLIENT_SERVICE_NOT_OK),
                null);
        }
    }

    public List<MessageQueue> fetchPublishMessageQueues(String topic) throws MQClientException {
        this.makeSureStateOK();
        return this.mQClientFactory.getMQAdminImpl().fetchPublishMessageQueues(topic);
    }

    public long searchOffset(MessageQueue mq, long timestamp) throws MQClientException {
        this.makeSureStateOK();
        return this.mQClientFactory.getMQAdminImpl().searchOffset(mq, timestamp);
    }

    public long maxOffset(MessageQueue mq) throws MQClientException {
        this.makeSureStateOK();
        return this.mQClientFactory.getMQAdminImpl().maxOffset(mq);
    }

    public long minOffset(MessageQueue mq) throws MQClientException {
        this.makeSureStateOK();
        return this.mQClientFactory.getMQAdminImpl().minOffset(mq);
    }

    public long earliestMsgStoreTime(MessageQueue mq) throws MQClientException {
        this.makeSureStateOK();
        return this.mQClientFactory.getMQAdminImpl().earliestMsgStoreTime(mq);
    }

    public MessageExt viewMessage(String topic,
        String msgId) throws RemotingException, MQBrokerException, InterruptedException, MQClientException {
        this.makeSureStateOK();

        return this.mQClientFactory.getMQAdminImpl().viewMessage(topic, msgId);
    }

    public QueryResult queryMessage(String topic, String key, int maxNum, long begin, long end)
        throws MQClientException, InterruptedException {
        this.makeSureStateOK();
        return this.mQClientFactory.getMQAdminImpl().queryMessage(topic, key, maxNum, begin, end);
    }

    public MessageExt queryMessageByUniqKey(String topic, String uniqKey)
        throws MQClientException, InterruptedException {
        this.makeSureStateOK();
        return this.mQClientFactory.getMQAdminImpl().queryMessageByUniqKey(topic, uniqKey);
    }

    /**
     * DEFAULT ASYNC -------------------------------------------------------
     */
    public void send(Message msg,
        SendCallback sendCallback) throws MQClientException, RemotingException, InterruptedException {
        send(msg, sendCallback, this.defaultMQProducer.getSendMsgTimeout());
    }

    /**
     * @param msg
     * @param sendCallback
     * @param timeout      the <code>sendCallback</code> will be invoked at most time
     * @throws RejectedExecutionException
     * @deprecated It will be removed at 4.4.0 cause for exception handling and the wrong Semantics of timeout. A new one will be
     * provided in next version
     */
    @Deprecated
    public void send(final Message msg, final SendCallback sendCallback, final long timeout)
        throws MQClientException, RemotingException, InterruptedException {
        BackpressureSendCallBack newCallBack = new BackpressureSendCallBack(sendCallback);

        final long beginStartTime = System.currentTimeMillis();
        Runnable runnable = new Runnable() {
            @Override
            public void run() {
                long costTime = System.currentTimeMillis() - beginStartTime;
                if (timeout > costTime) {
                    try {
                        sendDefaultImpl(msg, CommunicationMode.ASYNC, newCallBack, timeout - costTime);
                    } catch (Exception e) {
                        newCallBack.onException(e);
                    }
                } else {
                    newCallBack.onException(
                        new RemotingTooMuchRequestException("DEFAULT ASYNC send call timeout"));
                }
            }
        };
        executeAsyncMessageSend(runnable, msg, newCallBack, timeout, beginStartTime);
    }

    class BackpressureSendCallBack implements SendCallback {
        public boolean isSemaphoreAsyncSizeAcquired = false;
        public boolean isSemaphoreAsyncNumbAcquired = false;
        public int msgLen;
        private final SendCallback sendCallback;

        public BackpressureSendCallBack(final SendCallback sendCallback) {
            this.sendCallback = sendCallback;
        }

        @Override
        public void onSuccess(SendResult sendResult) {
            if (isSemaphoreAsyncSizeAcquired) {
                semaphoreAsyncSendSize.release(msgLen);
            }
            if (isSemaphoreAsyncNumbAcquired) {
                semaphoreAsyncSendNum.release();
            }
            sendCallback.onSuccess(sendResult);
        }

        @Override
        public void onException(Throwable e) {
<<<<<<< HEAD
            // 尝试释放占用的信号量
            if (isSemaphoreAsyncSizeAquired) {
=======
            if (isSemaphoreAsyncSizeAcquired) {
>>>>>>> 94bb64f7
                semaphoreAsyncSendSize.release(msgLen);
            }
            if (isSemaphoreAsyncNumbAcquired) {
                semaphoreAsyncSendNum.release();
            }
            sendCallback.onException(e);
        }
    }

    public void executeAsyncMessageSend(Runnable runnable, final Message msg, final BackpressureSendCallBack sendCallback,
        final long timeout, final long beginStartTime)
        throws MQClientException, InterruptedException {
        ExecutorService executor = this.getAsyncSenderExecutor();
        boolean isEnableBackpressureForAsyncMode = this.getDefaultMQProducer().isEnableBackpressureForAsyncMode();
        boolean isSemaphoreAsyncNumbAcquired = false;
        boolean isSemaphoreAsyncSizeAcquired = false;
        int msgLen = msg.getBody() == null ? 1 : msg.getBody().length;

        try {
            // 开启了背压模式时，尝试获取信号量，获取失败则执行callback的异常处理方法
            if (isEnableBackpressureForAsyncMode) {
                long costTime = System.currentTimeMillis() - beginStartTime;
                isSemaphoreAsyncNumbAcquired = timeout - costTime > 0
                    && semaphoreAsyncSendNum.tryAcquire(timeout - costTime, TimeUnit.MILLISECONDS);
                if (!isSemaphoreAsyncNumbAcquired) {
                    sendCallback.onException(
                        new RemotingTooMuchRequestException("send message tryAcquire semaphoreAsyncNum timeout"));
                    return;
                }
                costTime = System.currentTimeMillis() - beginStartTime;
                isSemaphoreAsyncSizeAcquired = timeout - costTime > 0
                    && semaphoreAsyncSendSize.tryAcquire(msgLen, timeout - costTime, TimeUnit.MILLISECONDS);
                if (!isSemaphoreAsyncSizeAcquired) {
                    sendCallback.onException(
                        new RemotingTooMuchRequestException("send message tryAcquire semaphoreAsyncSize timeout"));
                    return;
                }
            }
            sendCallback.isSemaphoreAsyncSizeAcquired = isSemaphoreAsyncSizeAcquired;
            sendCallback.isSemaphoreAsyncNumbAcquired = isSemaphoreAsyncNumbAcquired;
            sendCallback.msgLen = msgLen;
            executor.submit(runnable);
        } catch (RejectedExecutionException e) {
            if (isEnableBackpressureForAsyncMode) {
                runnable.run();
            } else {
                throw new MQClientException("executor rejected ", e);
            }
        }
    }

    // 执行设定的messageQueueSelector，用以计算出消息发送的目标队列
    public MessageQueue invokeMessageQueueSelector(Message msg, MessageQueueSelector selector, Object arg,
                                                   final long timeout) throws MQClientException, RemotingTooMuchRequestException {
        long beginStartTime = System.currentTimeMillis();
        this.makeSureStateOK();
        Validators.checkMessage(msg, this.defaultMQProducer);

        TopicPublishInfo topicPublishInfo = this.tryToFindTopicPublishInfo(msg.getTopic());
        if (topicPublishInfo != null && topicPublishInfo.ok()) {
            MessageQueue mq = null;
            try {
                List<MessageQueue> messageQueueList =
                        mQClientFactory.getMQAdminImpl().parsePublishMessageQueues(topicPublishInfo.getMessageQueueList());
                Message userMessage = MessageAccessor.cloneMessage(msg);
                String userTopic = NamespaceUtil.withoutNamespace(userMessage.getTopic(), mQClientFactory.getClientConfig().getNamespace());
                userMessage.setTopic(userTopic);

                mq = mQClientFactory.getClientConfig().queueWithNamespace(selector.select(messageQueueList, userMessage, arg));
            } catch (Throwable e) {
                throw new MQClientException("select message queue threw exception.", e);
            }

            long costTime = System.currentTimeMillis() - beginStartTime;
            if (timeout < costTime) {
                throw new RemotingTooMuchRequestException("sendSelectImpl call timeout");
            }
            if (mq != null) {
                return mq;
            } else {
                throw new MQClientException("select message queue return null.", null);
            }
        }

        validateNameServerSetting();
        throw new MQClientException("No route info for this topic, " + msg.getTopic(), null);
    }

    public MessageQueue selectOneMessageQueue(final TopicPublishInfo tpInfo, final String lastBrokerName, final boolean resetIndex) {
        return this.mqFaultStrategy.selectOneMessageQueue(tpInfo, lastBrokerName, resetIndex);
    }

    // 更新延时发送时间
    public void updateFaultItem(final String brokerName, final long currentLatency, boolean isolation,
                                boolean reachable) {
        this.mqFaultStrategy.updateFaultItem(brokerName, currentLatency, isolation, reachable);
    }

    private void validateNameServerSetting() throws MQClientException {
        List<String> nsList = this.getMqClientFactory().getMQClientAPIImpl().getNameServerAddressList();
        if (null == nsList || nsList.isEmpty()) {
            throw new MQClientException(
                "No name server address, please set it." + FAQUrl.suggestTodo(FAQUrl.NAME_SERVER_ADDR_NOT_EXIST_URL), null).setResponseCode(ClientErrorCode.NO_NAME_SERVER_EXCEPTION);
        }

    }

    private SendResult sendDefaultImpl(
        Message msg,
        final CommunicationMode communicationMode,
        final SendCallback sendCallback,
        final long timeout
    ) throws MQClientException, RemotingException, MQBrokerException, InterruptedException {
        this.makeSureStateOK();
        Validators.checkMessage(msg, this.defaultMQProducer);
        final long invokeID = random.nextLong();
        long beginTimestampFirst = System.currentTimeMillis();
        long beginTimestampPrev = beginTimestampFirst;
        long endTimestamp = beginTimestampFirst;
        TopicPublishInfo topicPublishInfo = this.tryToFindTopicPublishInfo(msg.getTopic());
        if (topicPublishInfo != null && topicPublishInfo.ok()) {
            boolean callTimeout = false;
            MessageQueue mq = null;
            Exception exception = null;
            SendResult sendResult = null;
            // 同步发送时，最大总发送次数为设定的重试次数+1
            int timesTotal = communicationMode == CommunicationMode.SYNC ? 1 + this.defaultMQProducer.getRetryTimesWhenSendFailed() : 1;
            int times = 0;
            String[] brokersSent = new String[timesTotal];
            boolean resetIndex = false;
            for (; times < timesTotal; times++) {
                String lastBrokerName = null == mq ? null : mq.getBrokerName();
                if (times > 0) {
                    resetIndex = true;
                }
                // 使用轮询+filter的策略获取一个queue
                MessageQueue mqSelected = this.selectOneMessageQueue(topicPublishInfo, lastBrokerName, resetIndex);
                if (mqSelected != null) {
                    mq = mqSelected;
                    brokersSent[times] = mq.getBrokerName();
                    try {
                        beginTimestampPrev = System.currentTimeMillis();
                        if (times > 0) {
                            //Reset topic with namespace during resend.
                            msg.setTopic(this.defaultMQProducer.withNamespace(msg.getTopic()));
                        }
                        // 这里的检测的是等待发送的时间是否超时
                        long costTime = beginTimestampPrev - beginTimestampFirst;
                        if (timeout < costTime) {
                            callTimeout = true;
                            break;
                        }

                        sendResult = this.sendKernelImpl(msg, mq, communicationMode, sendCallback, topicPublishInfo, timeout - costTime);
                        endTimestamp = System.currentTimeMillis();
                        this.updateFaultItem(mq.getBrokerName(), endTimestamp - beginTimestampPrev, false, true);
                        switch (communicationMode) {
                            case ASYNC:
                                return null;
                            case ONEWAY:
                                return null;
                            case SYNC:
                                if (sendResult.getSendStatus() != SendStatus.SEND_OK) {
                                    if (this.defaultMQProducer.isRetryAnotherBrokerWhenNotStoreOK()) {
                                        continue;
                                    }
                                }

                                return sendResult;
                            default:
                                break;
                        }
                    } catch (MQClientException e) {
                        endTimestamp = System.currentTimeMillis();
                        this.updateFaultItem(mq.getBrokerName(), endTimestamp - beginTimestampPrev, false, true);
                        log.warn("sendKernelImpl exception, resend at once, InvokeID: {}, RT: {}ms, Broker: {}", invokeID, endTimestamp - beginTimestampPrev, mq, e);
                        log.warn(msg.toString());
                        exception = e;
                        continue;
                    } catch (RemotingException e) {
                        endTimestamp = System.currentTimeMillis();
                        // 启动了探活的情况下，还产生了RemotingException，将broker设置为不可达
                        if (this.mqFaultStrategy.isStartDetectorEnable()) {
                            // Set this broker unreachable when detecting schedule task is running for RemotingException.
                            this.updateFaultItem(mq.getBrokerName(), endTimestamp - beginTimestampPrev, true, false);
                        } else {
                            // Otherwise, isolate this broker.
                            this.updateFaultItem(mq.getBrokerName(), endTimestamp - beginTimestampPrev, true, true);
                        }
                        log.warn("sendKernelImpl exception, resend at once, InvokeID: {}, RT: {}ms, Broker: {}", invokeID, endTimestamp - beginTimestampPrev, mq, e);
                        if (log.isDebugEnabled()) {
                            log.debug(msg.toString());
                        }
                        exception = e;
                        continue;
                    } catch (MQBrokerException e) {
                        endTimestamp = System.currentTimeMillis();
                        this.updateFaultItem(mq.getBrokerName(), endTimestamp - beginTimestampPrev, true, false);
                        log.warn("sendKernelImpl exception, resend at once, InvokeID: {}, RT: {}ms, Broker: {}", invokeID, endTimestamp - beginTimestampPrev, mq, e);
                        if (log.isDebugEnabled()) {
                            log.debug(msg.toString());
                        }
                        exception = e;
                        if (this.defaultMQProducer.getRetryResponseCodes().contains(e.getResponseCode())) {
                            continue;
                        } else {
                            if (sendResult != null) {
                                return sendResult;
                            }

                            throw e;
                        }
                    } catch (InterruptedException e) {
                        endTimestamp = System.currentTimeMillis();
                        this.updateFaultItem(mq.getBrokerName(), endTimestamp - beginTimestampPrev, false, true);
                        log.warn("sendKernelImpl exception, throw exception, InvokeID: {}, RT: {}ms, Broker: {}", invokeID, endTimestamp - beginTimestampPrev, mq, e);
                        if (log.isDebugEnabled()) {
                            log.debug(msg.toString());
                        }
                        throw e;
                    }
                }    else {
                    break;
                }
            }

            if (sendResult != null) {
                return sendResult;
            }
            String info = String.format("Send [%d] times, still failed, cost [%d]ms, Topic: %s, BrokersSent: %s",
                times,
                System.currentTimeMillis() - beginTimestampFirst,
                msg.getTopic(),
                Arrays.toString(brokersSent));

            info += FAQUrl.suggestTodo(FAQUrl.SEND_MSG_FAILED);

            MQClientException mqClientException = new MQClientException(info, exception);
            if (callTimeout) {
                throw new RemotingTooMuchRequestException("sendDefaultImpl call timeout");
            }

            if (exception instanceof MQBrokerException) {
                mqClientException.setResponseCode(((MQBrokerException) exception).getResponseCode());
            } else if (exception instanceof RemotingConnectException) {
                mqClientException.setResponseCode(ClientErrorCode.CONNECT_BROKER_EXCEPTION);
            } else if (exception instanceof RemotingTimeoutException) {
                mqClientException.setResponseCode(ClientErrorCode.ACCESS_BROKER_TIMEOUT);
            } else if (exception instanceof MQClientException) {
                mqClientException.setResponseCode(ClientErrorCode.BROKER_NOT_EXIST_EXCEPTION);
            }

            throw mqClientException;
        }

        validateNameServerSetting();

        throw new MQClientException("No route info of this topic: " + msg.getTopic() + FAQUrl.suggestTodo(FAQUrl.NO_TOPIC_ROUTE_INFO),
            null).setResponseCode(ClientErrorCode.NOT_FOUND_TOPIC_EXCEPTION);
    }

    private TopicPublishInfo tryToFindTopicPublishInfo(final String topic) {
        TopicPublishInfo topicPublishInfo = this.topicPublishInfoTable.get(topic);
        if (null == topicPublishInfo || !topicPublishInfo.ok()) {
            this.topicPublishInfoTable.putIfAbsent(topic, new TopicPublishInfo());
            this.mQClientFactory.updateTopicRouteInfoFromNameServer(topic);
            topicPublishInfo = this.topicPublishInfoTable.get(topic);
        }

        if (topicPublishInfo.isHaveTopicRouterInfo() || topicPublishInfo.ok()) {
            return topicPublishInfo;
        } else {
            this.mQClientFactory.updateTopicRouteInfoFromNameServer(topic, true, this.defaultMQProducer);
            topicPublishInfo = this.topicPublishInfoTable.get(topic);
            return topicPublishInfo;
        }
    }

    private SendResult sendKernelImpl(final Message msg,
        final MessageQueue mq,
        final CommunicationMode communicationMode,
        final SendCallback sendCallback,
        final TopicPublishInfo topicPublishInfo,
        final long timeout) throws MQClientException, RemotingException, MQBrokerException, InterruptedException {
        long beginStartTime = System.currentTimeMillis();
        String brokerName = this.mQClientFactory.getBrokerNameFromMessageQueue(mq);
        String brokerAddr = this.mQClientFactory.findBrokerAddressInPublish(brokerName);
        if (null == brokerAddr) {
            tryToFindTopicPublishInfo(mq.getTopic());
            brokerName = this.mQClientFactory.getBrokerNameFromMessageQueue(mq);
            brokerAddr = this.mQClientFactory.findBrokerAddressInPublish(brokerName);
        }

        SendMessageContext context = null;
        if (brokerAddr != null) {
            brokerAddr = MixAll.brokerVIPChannel(this.defaultMQProducer.isSendMessageWithVIPChannel(), brokerAddr);

            byte[] prevBody = msg.getBody();
            try {
                //for MessageBatch,ID has been set in the generating process
                if (!(msg instanceof MessageBatch)) {
                    MessageClientIDSetter.setUniqID(msg);
                }

                boolean topicWithNamespace = false;
                if (null != this.mQClientFactory.getClientConfig().getNamespace()) {
                    msg.setInstanceId(this.mQClientFactory.getClientConfig().getNamespace());
                    topicWithNamespace = true;
                }

                int sysFlag = 0;
                boolean msgBodyCompressed = false;
                if (this.tryToCompressMessage(msg)) {
                    sysFlag |= MessageSysFlag.COMPRESSED_FLAG;
                    sysFlag |= compressType.getCompressionFlag();
                    msgBodyCompressed = true;
                }

                final String tranMsg = msg.getProperty(MessageConst.PROPERTY_TRANSACTION_PREPARED);
                if (Boolean.parseBoolean(tranMsg)) {
                    sysFlag |= MessageSysFlag.TRANSACTION_PREPARED_TYPE;
                }

                if (hasCheckForbiddenHook()) {
                    CheckForbiddenContext checkForbiddenContext = new CheckForbiddenContext();
                    checkForbiddenContext.setNameSrvAddr(this.defaultMQProducer.getNamesrvAddr());
                    checkForbiddenContext.setGroup(this.defaultMQProducer.getProducerGroup());
                    checkForbiddenContext.setCommunicationMode(communicationMode);
                    checkForbiddenContext.setBrokerAddr(brokerAddr);
                    checkForbiddenContext.setMessage(msg);
                    checkForbiddenContext.setMq(mq);
                    checkForbiddenContext.setUnitMode(this.isUnitMode());
                    this.executeCheckForbiddenHook(checkForbiddenContext);
                }

                if (this.hasSendMessageHook()) {
                    context = new SendMessageContext();
                    context.setProducer(this);
                    context.setProducerGroup(this.defaultMQProducer.getProducerGroup());
                    context.setCommunicationMode(communicationMode);
                    context.setBornHost(this.defaultMQProducer.getClientIP());
                    context.setBrokerAddr(brokerAddr);
                    context.setMessage(msg);
                    context.setMq(mq);
                    context.setNamespace(this.defaultMQProducer.getNamespace());
                    String isTrans = msg.getProperty(MessageConst.PROPERTY_TRANSACTION_PREPARED);
                    if (isTrans != null && isTrans.equals("true")) {
                        context.setMsgType(MessageType.Trans_Msg_Half);
                    }

                    if (msg.getProperty("__STARTDELIVERTIME") != null || msg.getProperty(MessageConst.PROPERTY_DELAY_TIME_LEVEL) != null) {
                        context.setMsgType(MessageType.Delay_Msg);
                    }
                    this.executeSendMessageHookBefore(context);
                }

                SendMessageRequestHeader requestHeader = new SendMessageRequestHeader();
                requestHeader.setProducerGroup(this.defaultMQProducer.getProducerGroup());
                requestHeader.setTopic(msg.getTopic());
                requestHeader.setDefaultTopic(this.defaultMQProducer.getCreateTopicKey());
                requestHeader.setDefaultTopicQueueNums(this.defaultMQProducer.getDefaultTopicQueueNums());
                requestHeader.setQueueId(mq.getQueueId());
                requestHeader.setSysFlag(sysFlag);
                requestHeader.setBornTimestamp(System.currentTimeMillis());
                requestHeader.setFlag(msg.getFlag());
                requestHeader.setProperties(MessageDecoder.messageProperties2String(msg.getProperties()));
                requestHeader.setReconsumeTimes(0);
                requestHeader.setUnitMode(this.isUnitMode());
                requestHeader.setBatch(msg instanceof MessageBatch);
                requestHeader.setBrokerName(brokerName);
                if (requestHeader.getTopic().startsWith(MixAll.RETRY_GROUP_TOPIC_PREFIX)) {
                    String reconsumeTimes = MessageAccessor.getReconsumeTime(msg);
                    if (reconsumeTimes != null) {
                        requestHeader.setReconsumeTimes(Integer.valueOf(reconsumeTimes));
                        MessageAccessor.clearProperty(msg, MessageConst.PROPERTY_RECONSUME_TIME);
                    }

                    String maxReconsumeTimes = MessageAccessor.getMaxReconsumeTimes(msg);
                    if (maxReconsumeTimes != null) {
                        requestHeader.setMaxReconsumeTimes(Integer.valueOf(maxReconsumeTimes));
                        MessageAccessor.clearProperty(msg, MessageConst.PROPERTY_MAX_RECONSUME_TIMES);
                    }
                }

                SendResult sendResult = null;
                switch (communicationMode) {
                    case ASYNC:
                        Message tmpMessage = msg;
                        boolean messageCloned = false;
                        if (msgBodyCompressed) {
                            //If msg body was compressed, msgbody should be reset using prevBody.
                            //Clone new message using commpressed message body and recover origin massage.
                            //Fix bug:https://github.com/apache/rocketmq-externals/issues/66
                            tmpMessage = MessageAccessor.cloneMessage(msg);
                            messageCloned = true;
                            msg.setBody(prevBody);
                        }

                        if (topicWithNamespace) {
                            if (!messageCloned) {
                                tmpMessage = MessageAccessor.cloneMessage(msg);
                                messageCloned = true;
                            }
                            msg.setTopic(NamespaceUtil.withoutNamespace(msg.getTopic(), this.defaultMQProducer.getNamespace()));
                        }

                        long costTimeAsync = System.currentTimeMillis() - beginStartTime;
                        if (timeout < costTimeAsync) {
                            throw new RemotingTooMuchRequestException("sendKernelImpl call timeout");
                        }
                        sendResult = this.mQClientFactory.getMQClientAPIImpl().sendMessage(
                            brokerAddr,
                            brokerName,
                            tmpMessage,
                            requestHeader,
                            timeout - costTimeAsync,
                            communicationMode,
                            sendCallback,
                            topicPublishInfo,
                            this.mQClientFactory,
                            this.defaultMQProducer.getRetryTimesWhenSendAsyncFailed(),
                            context,
                            this);
                        break;
                    case ONEWAY:
                    case SYNC:
                        long costTimeSync = System.currentTimeMillis() - beginStartTime;
                        if (timeout < costTimeSync) {
                            throw new RemotingTooMuchRequestException("sendKernelImpl call timeout");
                        }
                        sendResult = this.mQClientFactory.getMQClientAPIImpl().sendMessage(
                            brokerAddr,
                            brokerName,
                            msg,
                            requestHeader,
                            timeout - costTimeSync,
                            communicationMode,
                            context,
                            this);
                        break;
                    default:
                        assert false;
                        break;
                }

                if (this.hasSendMessageHook()) {
                    context.setSendResult(sendResult);
                    this.executeSendMessageHookAfter(context);
                }

                return sendResult;
            } catch (RemotingException | InterruptedException | MQBrokerException e) {
                if (this.hasSendMessageHook()) {
                    context.setException(e);
                    this.executeSendMessageHookAfter(context);
                }
                throw e;
            } finally {
                msg.setBody(prevBody);
                msg.setTopic(NamespaceUtil.withoutNamespace(msg.getTopic(), this.defaultMQProducer.getNamespace()));
            }
        }

        throw new MQClientException("The broker[" + brokerName + "] not exist", null);
    }

    public MQClientInstance getMqClientFactory() {
        return mQClientFactory;
    }

    @Deprecated
    public MQClientInstance getmQClientFactory() {
        return mQClientFactory;
    }

    private boolean tryToCompressMessage(final Message msg) {
        if (msg instanceof MessageBatch) {
            //batch does not support compressing right now
            return false;
        }
        byte[] body = msg.getBody();
        if (body != null) {
            if (body.length >= this.defaultMQProducer.getCompressMsgBodyOverHowmuch()) {
                try {
                    byte[] data = compressor.compress(body, compressLevel);
                    if (data != null) {
                        msg.setBody(data);
                        return true;
                    }
                } catch (IOException e) {
                    log.error("tryToCompressMessage exception", e);
                    if (log.isDebugEnabled()) {
                        log.debug(msg.toString());
                    }
                }
            }
        }

        return false;
    }

    public boolean hasCheckForbiddenHook() {
        return !checkForbiddenHookList.isEmpty();
    }

    public void executeCheckForbiddenHook(final CheckForbiddenContext context) throws MQClientException {
        if (hasCheckForbiddenHook()) {
            for (CheckForbiddenHook hook : checkForbiddenHookList) {
                hook.checkForbidden(context);
            }
        }
    }

    public boolean hasSendMessageHook() {
        return !this.sendMessageHookList.isEmpty();
    }

    public void executeSendMessageHookBefore(final SendMessageContext context) {
        if (!this.sendMessageHookList.isEmpty()) {
            for (SendMessageHook hook : this.sendMessageHookList) {
                try {
                    hook.sendMessageBefore(context);
                } catch (Throwable e) {
                    log.warn("failed to executeSendMessageHookBefore", e);
                }
            }
        }
    }

    public void executeSendMessageHookAfter(final SendMessageContext context) {
        if (!this.sendMessageHookList.isEmpty()) {
            for (SendMessageHook hook : this.sendMessageHookList) {
                try {
                    hook.sendMessageAfter(context);
                } catch (Throwable e) {
                    log.warn("failed to executeSendMessageHookAfter", e);
                }
            }
        }
    }

    public boolean hasEndTransactionHook() {
        return !this.endTransactionHookList.isEmpty();
    }

    public void executeEndTransactionHook(final EndTransactionContext context) {
        if (!this.endTransactionHookList.isEmpty()) {
            for (EndTransactionHook hook : this.endTransactionHookList) {
                try {
                    hook.endTransaction(context);
                } catch (Throwable e) {
                    log.warn("failed to executeEndTransactionHook", e);
                }
            }
        }
    }

    public void doExecuteEndTransactionHook(Message msg, String msgId, String brokerAddr, LocalTransactionState state,
        boolean fromTransactionCheck) {
        if (hasEndTransactionHook()) {
            EndTransactionContext context = new EndTransactionContext();
            context.setProducerGroup(defaultMQProducer.getProducerGroup());
            context.setBrokerAddr(brokerAddr);
            context.setMessage(msg);
            context.setMsgId(msgId);
            context.setTransactionId(msg.getTransactionId());
            context.setTransactionState(state);
            context.setFromTransactionCheck(fromTransactionCheck);
            executeEndTransactionHook(context);
        }
    }

    /**
     * DEFAULT ONEWAY -------------------------------------------------------
     */
    public void sendOneway(Message msg) throws MQClientException, RemotingException, InterruptedException {
        try {
            this.sendDefaultImpl(msg, CommunicationMode.ONEWAY, null, this.defaultMQProducer.getSendMsgTimeout());
        } catch (MQBrokerException e) {
            throw new MQClientException("unknown exception", e);
        }
    }

    /**
     * KERNEL SYNC -------------------------------------------------------
     */
    public SendResult send(Message msg, MessageQueue mq)
        throws MQClientException, RemotingException, MQBrokerException, InterruptedException {
        return send(msg, mq, this.defaultMQProducer.getSendMsgTimeout());
    }

    public SendResult send(Message msg, MessageQueue mq, long timeout)
        throws MQClientException, RemotingException, MQBrokerException, InterruptedException {
        long beginStartTime = System.currentTimeMillis();
        this.makeSureStateOK();
        Validators.checkMessage(msg, this.defaultMQProducer);

        if (!msg.getTopic().equals(mq.getTopic())) {
            throw new MQClientException("message's topic not equal mq's topic", null);
        }

        long costTime = System.currentTimeMillis() - beginStartTime;
        if (timeout < costTime) {
            throw new RemotingTooMuchRequestException("call timeout");
        }

        return this.sendKernelImpl(msg, mq, CommunicationMode.SYNC, null, null, timeout);
    }

    /**
     * KERNEL ASYNC -------------------------------------------------------
     */
    public void send(Message msg, MessageQueue mq, SendCallback sendCallback)
        throws MQClientException, RemotingException, InterruptedException {
        send(msg, mq, sendCallback, this.defaultMQProducer.getSendMsgTimeout());
    }

    /**
     * @param msg
     * @param mq
     * @param sendCallback
     * @param timeout      the <code>sendCallback</code> will be invoked at most time
     * @throws MQClientException
     * @throws RemotingException
     * @throws InterruptedException
     * @deprecated It will be removed at 4.4.0 cause for exception handling and the wrong Semantics of timeout. A new one will be
     * provided in next version
     */
    @Deprecated
    public void send(final Message msg, final MessageQueue mq, final SendCallback sendCallback, final long timeout)
        throws MQClientException, RemotingException, InterruptedException {
        BackpressureSendCallBack newCallBack = new BackpressureSendCallBack(sendCallback);
        final long beginStartTime = System.currentTimeMillis();
        Runnable runnable = new Runnable() {
            @Override
            public void run() {
                try {
                    makeSureStateOK();
                    Validators.checkMessage(msg, defaultMQProducer);

                    if (!msg.getTopic().equals(mq.getTopic())) {
                        throw new MQClientException("Topic of the message does not match its target message queue", null);
                    }
                    long costTime = System.currentTimeMillis() - beginStartTime;
                    if (timeout > costTime) {
                        try {
                            sendKernelImpl(msg, mq, CommunicationMode.ASYNC, newCallBack, null,
                                timeout - costTime);
                        } catch (MQBrokerException e) {
                            throw new MQClientException("unknown exception", e);
                        }
                    } else {
                        newCallBack.onException(new RemotingTooMuchRequestException("call timeout"));
                    }
                } catch (Exception e) {
                    newCallBack.onException(e);
                }
            }

        };

        executeAsyncMessageSend(runnable, msg, newCallBack, timeout, beginStartTime);
    }

    /**
     * KERNEL ONEWAY -------------------------------------------------------
     */
    public void sendOneway(Message msg,
        MessageQueue mq) throws MQClientException, RemotingException, InterruptedException {
        this.makeSureStateOK();
        Validators.checkMessage(msg, this.defaultMQProducer);

        try {
            this.sendKernelImpl(msg, mq, CommunicationMode.ONEWAY, null, null, this.defaultMQProducer.getSendMsgTimeout());
        } catch (MQBrokerException e) {
            throw new MQClientException("unknown exception", e);
        }
    }

    /**
     * SELECT SYNC -------------------------------------------------------
     */
    public SendResult send(Message msg, MessageQueueSelector selector, Object arg)
        throws MQClientException, RemotingException, MQBrokerException, InterruptedException {
        return send(msg, selector, arg, this.defaultMQProducer.getSendMsgTimeout());
    }

    public SendResult send(Message msg, MessageQueueSelector selector, Object arg, long timeout)
        throws MQClientException, RemotingException, MQBrokerException, InterruptedException {
        return this.sendSelectImpl(msg, selector, arg, CommunicationMode.SYNC, null, timeout);
    }

    private SendResult sendSelectImpl(
        Message msg,
        MessageQueueSelector selector,
        Object arg,
        final CommunicationMode communicationMode,
        final SendCallback sendCallback, final long timeout
    ) throws MQClientException, RemotingException, MQBrokerException, InterruptedException {
        long beginStartTime = System.currentTimeMillis();
        this.makeSureStateOK();
        Validators.checkMessage(msg, this.defaultMQProducer);

        TopicPublishInfo topicPublishInfo = this.tryToFindTopicPublishInfo(msg.getTopic());
        if (topicPublishInfo != null && topicPublishInfo.ok()) {
            MessageQueue mq = null;
            try {
                List<MessageQueue> messageQueueList =
                    mQClientFactory.getMQAdminImpl().parsePublishMessageQueues(topicPublishInfo.getMessageQueueList());
                Message userMessage = MessageAccessor.cloneMessage(msg);
                String userTopic = NamespaceUtil.withoutNamespace(userMessage.getTopic(), mQClientFactory.getClientConfig().getNamespace());
                userMessage.setTopic(userTopic);

                mq = mQClientFactory.getClientConfig().queueWithNamespace(selector.select(messageQueueList, userMessage, arg));
            } catch (Throwable e) {
                throw new MQClientException("select message queue threw exception.", e);
            }

            long costTime = System.currentTimeMillis() - beginStartTime;
            if (timeout < costTime) {
                throw new RemotingTooMuchRequestException("sendSelectImpl call timeout");
            }
            if (mq != null) {
                return this.sendKernelImpl(msg, mq, communicationMode, sendCallback, null, timeout - costTime);
            } else {
                throw new MQClientException("select message queue return null.", null);
            }
        }

        validateNameServerSetting();
        throw new MQClientException("No route info for this topic, " + msg.getTopic(), null);
    }

    /**
     * SELECT ASYNC -------------------------------------------------------
     */
    public void send(Message msg, MessageQueueSelector selector, Object arg, SendCallback sendCallback)
        throws MQClientException, RemotingException, InterruptedException {
        send(msg, selector, arg, sendCallback, this.defaultMQProducer.getSendMsgTimeout());
    }

    /**
     * It will be removed at 4.4.0 cause for exception handling and the wrong Semantics of timeout. A new one will be
     * provided in next version
     *
     * @param msg
     * @param selector
     * @param arg
     * @param sendCallback
     * @param timeout      the <code>sendCallback</code> will be invoked at most time
     * @throws MQClientException
     * @throws RemotingException
     * @throws InterruptedException
     */
    @Deprecated
    public void send(final Message msg, final MessageQueueSelector selector, final Object arg,
        final SendCallback sendCallback, final long timeout)
        throws MQClientException, RemotingException, InterruptedException {
        BackpressureSendCallBack newCallBack = new BackpressureSendCallBack(sendCallback);
        final long beginStartTime = System.currentTimeMillis();
        Runnable runnable = new Runnable() {
            @Override
            public void run() {
                long costTime = System.currentTimeMillis() - beginStartTime;
                if (timeout > costTime) {
                    try {
                        try {
                            sendSelectImpl(msg, selector, arg, CommunicationMode.ASYNC, newCallBack,
                                timeout - costTime);
                        } catch (MQBrokerException e) {
                            throw new MQClientException("unknown exception", e);
                        }
                    } catch (Exception e) {
                        newCallBack.onException(e);
                    }
                } else {
                    newCallBack.onException(new RemotingTooMuchRequestException("call timeout"));
                }
            }

        };
        executeAsyncMessageSend(runnable, msg, newCallBack, timeout, beginStartTime);
    }

    /**
     * SELECT ONEWAY -------------------------------------------------------
     */
    public void sendOneway(Message msg, MessageQueueSelector selector, Object arg)
        throws MQClientException, RemotingException, InterruptedException {
        try {
            this.sendSelectImpl(msg, selector, arg, CommunicationMode.ONEWAY, null, this.defaultMQProducer.getSendMsgTimeout());
        } catch (MQBrokerException e) {
            throw new MQClientException("unknown exception", e);
        }
    }

    public TransactionSendResult sendMessageInTransaction(final Message msg,
        final TransactionListener localTransactionListener, final Object arg)
        throws MQClientException {
        TransactionListener transactionListener = getCheckListener();
        if (null == localTransactionListener && null == transactionListener) {
            throw new MQClientException("tranExecutor is null", null);
        }

        // ignore DelayTimeLevel parameter
        if (msg.getDelayTimeLevel() != 0) {
            MessageAccessor.clearProperty(msg, MessageConst.PROPERTY_DELAY_TIME_LEVEL);
        }

        Validators.checkMessage(msg, this.defaultMQProducer);

        SendResult sendResult = null;
        MessageAccessor.putProperty(msg, MessageConst.PROPERTY_TRANSACTION_PREPARED, "true");
        MessageAccessor.putProperty(msg, MessageConst.PROPERTY_PRODUCER_GROUP, this.defaultMQProducer.getProducerGroup());
        try {
            sendResult = this.send(msg);
        } catch (Exception e) {
            throw new MQClientException("send message Exception", e);
        }

        LocalTransactionState localTransactionState = LocalTransactionState.UNKNOW;
        Throwable localException = null;
        switch (sendResult.getSendStatus()) {
            case SEND_OK: {
                try {
                    if (sendResult.getTransactionId() != null) {
                        msg.putUserProperty("__transactionId__", sendResult.getTransactionId());
                    }
                    String transactionId = msg.getProperty(MessageConst.PROPERTY_UNIQ_CLIENT_MESSAGE_ID_KEYIDX);
                    if (null != transactionId && !"".equals(transactionId)) {
                        msg.setTransactionId(transactionId);
                    }
                    if (null != localTransactionListener) {
                        localTransactionState = localTransactionListener.executeLocalTransaction(msg, arg);
                    } else {
                        log.debug("Used new transaction API");
                        localTransactionState = transactionListener.executeLocalTransaction(msg, arg);
                    }
                    if (null == localTransactionState) {
                        localTransactionState = LocalTransactionState.UNKNOW;
                    }

                    if (localTransactionState != LocalTransactionState.COMMIT_MESSAGE) {
                        log.info("executeLocalTransactionBranch return: {} messageTopic: {} transactionId: {} tag: {} key: {}",
                            localTransactionState, msg.getTopic(), msg.getTransactionId(), msg.getTags(), msg.getKeys());
                    }
                } catch (Throwable e) {
                    log.error("executeLocalTransactionBranch exception, messageTopic: {} transactionId: {} tag: {} key: {}",
                        msg.getTopic(), msg.getTransactionId(), msg.getTags(), msg.getKeys(), e);
                    localException = e;
                }
            }
            break;
            case FLUSH_DISK_TIMEOUT:
            case FLUSH_SLAVE_TIMEOUT:
            case SLAVE_NOT_AVAILABLE:
                localTransactionState = LocalTransactionState.ROLLBACK_MESSAGE;
                break;
            default:
                break;
        }

        try {
            this.endTransaction(msg, sendResult, localTransactionState, localException);
        } catch (Exception e) {
            log.warn("local transaction execute " + localTransactionState + ", but end broker transaction failed", e);
        }

        TransactionSendResult transactionSendResult = new TransactionSendResult();
        transactionSendResult.setSendStatus(sendResult.getSendStatus());
        transactionSendResult.setMessageQueue(sendResult.getMessageQueue());
        transactionSendResult.setMsgId(sendResult.getMsgId());
        transactionSendResult.setQueueOffset(sendResult.getQueueOffset());
        transactionSendResult.setTransactionId(sendResult.getTransactionId());
        transactionSendResult.setLocalTransactionState(localTransactionState);
        return transactionSendResult;
    }

    /**
     * DEFAULT SYNC -------------------------------------------------------
     */
    public SendResult send(
        Message msg) throws MQClientException, RemotingException, MQBrokerException, InterruptedException {
        return send(msg, this.defaultMQProducer.getSendMsgTimeout());
    }

    public void endTransaction(
        final Message msg,
        final SendResult sendResult,
        final LocalTransactionState localTransactionState,
        final Throwable localException) throws RemotingException, MQBrokerException, InterruptedException, UnknownHostException {
        final MessageId id;
        if (sendResult.getOffsetMsgId() != null) {
            id = MessageDecoder.decodeMessageId(sendResult.getOffsetMsgId());
        } else {
            id = MessageDecoder.decodeMessageId(sendResult.getMsgId());
        }
        String transactionId = sendResult.getTransactionId();
        final String destBrokerName = this.mQClientFactory.getBrokerNameFromMessageQueue(defaultMQProducer.queueWithNamespace(sendResult.getMessageQueue()));
        final String brokerAddr = this.mQClientFactory.findBrokerAddressInPublish(destBrokerName);
        EndTransactionRequestHeader requestHeader = new EndTransactionRequestHeader();
        requestHeader.setTopic(msg.getTopic());
        requestHeader.setTransactionId(transactionId);
        requestHeader.setCommitLogOffset(id.getOffset());
        requestHeader.setBrokerName(destBrokerName);
        switch (localTransactionState) {
            case COMMIT_MESSAGE:
                requestHeader.setCommitOrRollback(MessageSysFlag.TRANSACTION_COMMIT_TYPE);
                break;
            case ROLLBACK_MESSAGE:
                requestHeader.setCommitOrRollback(MessageSysFlag.TRANSACTION_ROLLBACK_TYPE);
                break;
            case UNKNOW:
                requestHeader.setCommitOrRollback(MessageSysFlag.TRANSACTION_NOT_TYPE);
                break;
            default:
                break;
        }

        doExecuteEndTransactionHook(msg, sendResult.getMsgId(), brokerAddr, localTransactionState, false);
        requestHeader.setProducerGroup(this.defaultMQProducer.getProducerGroup());
        requestHeader.setTranStateTableOffset(sendResult.getQueueOffset());
        requestHeader.setMsgId(sendResult.getMsgId());
        String remark = localException != null ? ("executeLocalTransactionBranch exception: " + localException.toString()) : null;
        this.mQClientFactory.getMQClientAPIImpl().endTransactionOneway(brokerAddr, requestHeader, remark,
            this.defaultMQProducer.getSendMsgTimeout());
    }

    public void setCallbackExecutor(final ExecutorService callbackExecutor) {
        this.mQClientFactory.getMQClientAPIImpl().getRemotingClient().setCallbackExecutor(callbackExecutor);
    }

    public ExecutorService getAsyncSenderExecutor() {
        return null == asyncSenderExecutor ? defaultAsyncSenderExecutor : asyncSenderExecutor;
    }

    public void setAsyncSenderExecutor(ExecutorService asyncSenderExecutor) {
        this.asyncSenderExecutor = asyncSenderExecutor;
    }

    public SendResult send(Message msg,
        long timeout) throws MQClientException, RemotingException, MQBrokerException, InterruptedException {
        return this.sendDefaultImpl(msg, CommunicationMode.SYNC, null, timeout);
    }

    public Message request(final Message msg,
        long timeout) throws RequestTimeoutException, MQClientException, RemotingException, MQBrokerException, InterruptedException {
        long beginTimestamp = System.currentTimeMillis();
        prepareSendRequest(msg, timeout);
        final String correlationId = msg.getProperty(MessageConst.PROPERTY_CORRELATION_ID);

        try {
            final RequestResponseFuture requestResponseFuture = new RequestResponseFuture(correlationId, timeout, null);
            RequestFutureHolder.getInstance().getRequestFutureTable().put(correlationId, requestResponseFuture);

            long cost = System.currentTimeMillis() - beginTimestamp;
            this.sendDefaultImpl(msg, CommunicationMode.ASYNC, new SendCallback() {
                @Override
                public void onSuccess(SendResult sendResult) {
                    requestResponseFuture.setSendRequestOk(true);
                }

                @Override
                public void onException(Throwable e) {
                    requestResponseFuture.setSendRequestOk(false);
                    requestResponseFuture.putResponseMessage(null);
                    requestResponseFuture.setCause(e);
                }
            }, timeout - cost);

            return waitResponse(msg, timeout, requestResponseFuture, cost);
        } finally {
            RequestFutureHolder.getInstance().getRequestFutureTable().remove(correlationId);
        }
    }

    public void request(Message msg, final RequestCallback requestCallback, long timeout)
        throws RemotingException, InterruptedException, MQClientException, MQBrokerException {
        long beginTimestamp = System.currentTimeMillis();
        prepareSendRequest(msg, timeout);
        final String correlationId = msg.getProperty(MessageConst.PROPERTY_CORRELATION_ID);

        final RequestResponseFuture requestResponseFuture = new RequestResponseFuture(correlationId, timeout, requestCallback);
        RequestFutureHolder.getInstance().getRequestFutureTable().put(correlationId, requestResponseFuture);

        long cost = System.currentTimeMillis() - beginTimestamp;
        this.sendDefaultImpl(msg, CommunicationMode.ASYNC, new SendCallback() {
            @Override
            public void onSuccess(SendResult sendResult) {
                requestResponseFuture.setSendRequestOk(true);
                requestResponseFuture.executeRequestCallback();
            }

            @Override
            public void onException(Throwable e) {
                requestResponseFuture.setCause(e);
                requestFail(correlationId);
            }
        }, timeout - cost);
    }

    public Message request(final Message msg, final MessageQueueSelector selector, final Object arg,
        final long timeout) throws MQClientException, RemotingException, MQBrokerException,
        InterruptedException, RequestTimeoutException {
        long beginTimestamp = System.currentTimeMillis();
        prepareSendRequest(msg, timeout);
        final String correlationId = msg.getProperty(MessageConst.PROPERTY_CORRELATION_ID);

        try {
            final RequestResponseFuture requestResponseFuture = new RequestResponseFuture(correlationId, timeout, null);
            RequestFutureHolder.getInstance().getRequestFutureTable().put(correlationId, requestResponseFuture);

            long cost = System.currentTimeMillis() - beginTimestamp;
            this.sendSelectImpl(msg, selector, arg, CommunicationMode.ASYNC, new SendCallback() {
                @Override
                public void onSuccess(SendResult sendResult) {
                    requestResponseFuture.setSendRequestOk(true);
                }

                @Override
                public void onException(Throwable e) {
                    requestResponseFuture.setSendRequestOk(false);
                    requestResponseFuture.putResponseMessage(null);
                    requestResponseFuture.setCause(e);
                }
            }, timeout - cost);

            return waitResponse(msg, timeout, requestResponseFuture, cost);
        } finally {
            RequestFutureHolder.getInstance().getRequestFutureTable().remove(correlationId);
        }
    }

    public void request(final Message msg, final MessageQueueSelector selector, final Object arg,
        final RequestCallback requestCallback, final long timeout)
        throws RemotingException, InterruptedException, MQClientException, MQBrokerException {
        long beginTimestamp = System.currentTimeMillis();
        prepareSendRequest(msg, timeout);
        final String correlationId = msg.getProperty(MessageConst.PROPERTY_CORRELATION_ID);

        final RequestResponseFuture requestResponseFuture = new RequestResponseFuture(correlationId, timeout, requestCallback);
        RequestFutureHolder.getInstance().getRequestFutureTable().put(correlationId, requestResponseFuture);

        long cost = System.currentTimeMillis() - beginTimestamp;
        this.sendSelectImpl(msg, selector, arg, CommunicationMode.ASYNC, new SendCallback() {
            @Override
            public void onSuccess(SendResult sendResult) {
                requestResponseFuture.setSendRequestOk(true);
            }

            @Override
            public void onException(Throwable e) {
                requestResponseFuture.setCause(e);
                requestFail(correlationId);
            }
        }, timeout - cost);

    }

    public Message request(final Message msg, final MessageQueue mq, final long timeout)
        throws MQClientException, RemotingException, MQBrokerException, InterruptedException, RequestTimeoutException {
        long beginTimestamp = System.currentTimeMillis();
        prepareSendRequest(msg, timeout);
        final String correlationId = msg.getProperty(MessageConst.PROPERTY_CORRELATION_ID);

        try {
            final RequestResponseFuture requestResponseFuture = new RequestResponseFuture(correlationId, timeout, null);
            RequestFutureHolder.getInstance().getRequestFutureTable().put(correlationId, requestResponseFuture);

            long cost = System.currentTimeMillis() - beginTimestamp;
            this.sendKernelImpl(msg, mq, CommunicationMode.ASYNC, new SendCallback() {
                @Override
                public void onSuccess(SendResult sendResult) {
                    requestResponseFuture.setSendRequestOk(true);
                }

                @Override
                public void onException(Throwable e) {
                    requestResponseFuture.setSendRequestOk(false);
                    requestResponseFuture.putResponseMessage(null);
                    requestResponseFuture.setCause(e);
                }
            }, null, timeout - cost);

            return waitResponse(msg, timeout, requestResponseFuture, cost);
        } finally {
            RequestFutureHolder.getInstance().getRequestFutureTable().remove(correlationId);
        }
    }

    private Message waitResponse(Message msg, long timeout, RequestResponseFuture requestResponseFuture,
        long cost) throws InterruptedException, RequestTimeoutException, MQClientException {
        Message responseMessage = requestResponseFuture.waitResponseMessage(timeout - cost);
        if (responseMessage == null) {
            if (requestResponseFuture.isSendRequestOk()) {
                throw new RequestTimeoutException(ClientErrorCode.REQUEST_TIMEOUT_EXCEPTION,
                    "send request message to <" + msg.getTopic() + "> OK, but wait reply message timeout, " + timeout + " ms.");
            } else {
                throw new MQClientException("send request message to <" + msg.getTopic() + "> fail", requestResponseFuture.getCause());
            }
        }
        return responseMessage;
    }

    public void request(final Message msg, final MessageQueue mq, final RequestCallback requestCallback, long timeout)
        throws RemotingException, InterruptedException, MQClientException, MQBrokerException {
        long beginTimestamp = System.currentTimeMillis();
        prepareSendRequest(msg, timeout);
        final String correlationId = msg.getProperty(MessageConst.PROPERTY_CORRELATION_ID);

        final RequestResponseFuture requestResponseFuture = new RequestResponseFuture(correlationId, timeout, requestCallback);
        RequestFutureHolder.getInstance().getRequestFutureTable().put(correlationId, requestResponseFuture);

        long cost = System.currentTimeMillis() - beginTimestamp;
        this.sendKernelImpl(msg, mq, CommunicationMode.ASYNC, new SendCallback() {
            @Override
            public void onSuccess(SendResult sendResult) {
                requestResponseFuture.setSendRequestOk(true);
            }

            @Override
            public void onException(Throwable e) {
                requestResponseFuture.setCause(e);
                requestFail(correlationId);
            }
        }, null, timeout - cost);
    }

    private void requestFail(final String correlationId) {
        RequestResponseFuture responseFuture = RequestFutureHolder.getInstance().getRequestFutureTable().remove(correlationId);
        if (responseFuture != null) {
            responseFuture.setSendRequestOk(false);
            responseFuture.putResponseMessage(null);
            try {
                responseFuture.executeRequestCallback();
            } catch (Exception e) {
                log.warn("execute requestCallback in requestFail, and callback throw", e);
            }
        }
    }

    private void prepareSendRequest(final Message msg, long timeout) {
        String correlationId = CorrelationIdUtil.createCorrelationId();
        String requestClientId = this.getMqClientFactory().getClientId();
        MessageAccessor.putProperty(msg, MessageConst.PROPERTY_CORRELATION_ID, correlationId);
        MessageAccessor.putProperty(msg, MessageConst.PROPERTY_MESSAGE_REPLY_TO_CLIENT, requestClientId);
        MessageAccessor.putProperty(msg, MessageConst.PROPERTY_MESSAGE_TTL, String.valueOf(timeout));

        boolean hasRouteData = this.getMqClientFactory().getTopicRouteTable().containsKey(msg.getTopic());
        if (!hasRouteData) {
            long beginTimestamp = System.currentTimeMillis();
            this.tryToFindTopicPublishInfo(msg.getTopic());
            this.getMqClientFactory().sendHeartbeatToAllBrokerWithLock();
            long cost = System.currentTimeMillis() - beginTimestamp;
            if (cost > 500) {
                log.warn("prepare send request for <{}> cost {} ms", msg.getTopic(), cost);
            }
        }
    }

    private void initTopicRoute() {
        List<String> topics = this.defaultMQProducer.getTopics();
        if (topics != null && topics.size() > 0) {
            topics.forEach(topic -> {
                String newTopic = NamespaceUtil.wrapNamespace(this.defaultMQProducer.getNamespace(), topic);
                TopicPublishInfo topicPublishInfo = tryToFindTopicPublishInfo(newTopic);
                if (topicPublishInfo == null || !topicPublishInfo.ok()) {
                    log.warn("No route info of this topic: " + newTopic + FAQUrl.suggestTodo(FAQUrl.NO_TOPIC_ROUTE_INFO));
                }
            });
        }
    }

    public ConcurrentMap<String, TopicPublishInfo> getTopicPublishInfoTable() {
        return topicPublishInfoTable;
    }

    public int getCompressLevel() {
        return compressLevel;
    }

    public void setCompressLevel(int compressLevel) {
        this.compressLevel = compressLevel;
    }

    public CompressionType getCompressType() {
        return compressType;
    }

    public void setCompressType(CompressionType compressType) {
        this.compressType = compressType;
    }

    public ServiceState getServiceState() {
        return serviceState;
    }

    public void setServiceState(ServiceState serviceState) {
        this.serviceState = serviceState;
    }

    public long[] getNotAvailableDuration() {
        return this.mqFaultStrategy.getNotAvailableDuration();
    }

    public void setNotAvailableDuration(final long[] notAvailableDuration) {
        this.mqFaultStrategy.setNotAvailableDuration(notAvailableDuration);
    }

    public long[] getLatencyMax() {
        return this.mqFaultStrategy.getLatencyMax();
    }

    public void setLatencyMax(final long[] latencyMax) {
        this.mqFaultStrategy.setLatencyMax(latencyMax);
    }

    public boolean isSendLatencyFaultEnable() {
        return this.mqFaultStrategy.isSendLatencyFaultEnable();
    }

    public void setSendLatencyFaultEnable(final boolean sendLatencyFaultEnable) {
        this.mqFaultStrategy.setSendLatencyFaultEnable(sendLatencyFaultEnable);
    }

    public DefaultMQProducer getDefaultMQProducer() {
        return defaultMQProducer;
    }

    public MQFaultStrategy getMqFaultStrategy() {
        return mqFaultStrategy;
    }
}<|MERGE_RESOLUTION|>--- conflicted
+++ resolved
@@ -596,12 +596,8 @@
 
         @Override
         public void onException(Throwable e) {
-<<<<<<< HEAD
             // 尝试释放占用的信号量
-            if (isSemaphoreAsyncSizeAquired) {
-=======
             if (isSemaphoreAsyncSizeAcquired) {
->>>>>>> 94bb64f7
                 semaphoreAsyncSendSize.release(msgLen);
             }
             if (isSemaphoreAsyncNumbAcquired) {
@@ -823,7 +819,7 @@
                         }
                         throw e;
                     }
-                }    else {
+                } else {
                     break;
                 }
             }
