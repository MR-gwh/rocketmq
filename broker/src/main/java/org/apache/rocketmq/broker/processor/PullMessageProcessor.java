/*
 * Licensed to the Apache Software Foundation (ASF) under one or more
 * contributor license agreements.  See the NOTICE file distributed with
 * this work for additional information regarding copyright ownership.
 * The ASF licenses this file to You under the Apache License, Version 2.0
 * (the "License"); you may not use this file except in compliance with
 * the License.  You may obtain a copy of the License at
 *
 *     http://www.apache.org/licenses/LICENSE-2.0
 *
 * Unless required by applicable law or agreed to in writing, software
 * distributed under the License is distributed on an "AS IS" BASIS,
 * WITHOUT WARRANTIES OR CONDITIONS OF ANY KIND, either express or implied.
 * See the License for the specific language governing permissions and
 * limitations under the License.
 */
package org.apache.rocketmq.broker.processor;

import java.util.List;

import io.netty.channel.Channel;
import io.netty.channel.ChannelFuture;
import io.netty.channel.ChannelFutureListener;
import io.netty.channel.ChannelHandlerContext;
import org.apache.rocketmq.broker.BrokerController;
import org.apache.rocketmq.broker.client.ConsumerGroupInfo;
import org.apache.rocketmq.broker.filter.ConsumerFilterData;
import org.apache.rocketmq.broker.filter.ConsumerFilterManager;
import org.apache.rocketmq.broker.filter.ExpressionForRetryMessageFilter;
import org.apache.rocketmq.broker.filter.ExpressionMessageFilter;
import org.apache.rocketmq.broker.mqtrace.AbortProcessException;
import org.apache.rocketmq.broker.mqtrace.ConsumeMessageContext;
import org.apache.rocketmq.broker.mqtrace.ConsumeMessageHook;
import org.apache.rocketmq.broker.plugin.PullMessageResultHandler;
import org.apache.rocketmq.common.MixAll;
import org.apache.rocketmq.common.TopicConfig;
import org.apache.rocketmq.common.constant.LoggerName;
import org.apache.rocketmq.common.constant.PermName;
import org.apache.rocketmq.common.filter.ExpressionType;
import org.apache.rocketmq.common.filter.FilterAPI;
import org.apache.rocketmq.common.help.FAQUrl;
import org.apache.rocketmq.common.protocol.ForbiddenType;
import org.apache.rocketmq.common.protocol.NamespaceUtil;
import org.apache.rocketmq.common.protocol.RequestCode;
import org.apache.rocketmq.common.protocol.ResponseCode;
import org.apache.rocketmq.common.protocol.header.PullMessageRequestHeader;
import org.apache.rocketmq.common.protocol.header.PullMessageResponseHeader;
import org.apache.rocketmq.common.protocol.heartbeat.MessageModel;
import org.apache.rocketmq.common.protocol.heartbeat.SubscriptionData;
import org.apache.rocketmq.common.rpc.RpcClientUtils;
import org.apache.rocketmq.common.rpc.RpcRequest;
import org.apache.rocketmq.common.rpc.RpcResponse;
import org.apache.rocketmq.common.statictopic.LogicQueueMappingItem;
import org.apache.rocketmq.common.statictopic.TopicQueueMappingContext;
import org.apache.rocketmq.common.statictopic.TopicQueueMappingDetail;
import org.apache.rocketmq.common.statictopic.TopicQueueMappingUtils;
import org.apache.rocketmq.common.subscription.SubscriptionGroupConfig;
import org.apache.rocketmq.common.sysflag.PullSysFlag;
import org.apache.rocketmq.logging.InternalLogger;
import org.apache.rocketmq.logging.InternalLoggerFactory;
import org.apache.rocketmq.remoting.common.RemotingHelper;
import org.apache.rocketmq.remoting.exception.RemotingCommandException;
<<<<<<< HEAD
import org.apache.rocketmq.remoting.netty.AsyncNettyRequestProcessor;
=======
import org.apache.rocketmq.remoting.netty.NettyRequestProcessor;
>>>>>>> ef37465e
import org.apache.rocketmq.remoting.netty.RequestTask;
import org.apache.rocketmq.remoting.protocol.RemotingCommand;
import org.apache.rocketmq.store.GetMessageResult;
import org.apache.rocketmq.store.GetMessageStatus;
import org.apache.rocketmq.store.MessageFilter;
import org.apache.rocketmq.store.config.BrokerRole;
import org.apache.rocketmq.store.stats.BrokerStatsManager;

<<<<<<< HEAD
public class PullMessageProcessor extends AsyncNettyRequestProcessor {
    private static final InternalLogger log = InternalLoggerFactory.getLogger(LoggerName.BROKER_LOGGER_NAME);
    private final BrokerController brokerController;
=======
import static org.apache.rocketmq.remoting.protocol.RemotingCommand.buildErrorResponse;

public class PullMessageProcessor implements NettyRequestProcessor {
    private static final InternalLogger LOGGER = InternalLoggerFactory.getLogger(LoggerName.BROKER_LOGGER_NAME);
>>>>>>> ef37465e
    private List<ConsumeMessageHook> consumeMessageHookList;
    private PullMessageResultHandler pullMessageResultHandler;
    private final BrokerController brokerController;

    public PullMessageProcessor(final BrokerController brokerController) {
        this.brokerController = brokerController;
        this.pullMessageResultHandler = new DefaultPullMessageResultHandler(brokerController);
    }

    private RemotingCommand rewriteRequestForStaticTopic(PullMessageRequestHeader requestHeader,
        TopicQueueMappingContext mappingContext) {
        try {
            if (mappingContext.getMappingDetail() == null) {
                return null;
            }
            TopicQueueMappingDetail mappingDetail = mappingContext.getMappingDetail();
            String topic = mappingContext.getTopic();
            Integer globalId = mappingContext.getGlobalId();
            // if the leader? consider the order consumer, which will lock the mq
            if (!mappingContext.isLeader()) {
                return buildErrorResponse(ResponseCode.NOT_LEADER_FOR_QUEUE, String.format("%s-%d cannot find mapping item in request process of current broker %s", topic, globalId, mappingDetail.getBname()));
            }
            Long globalOffset = requestHeader.getQueueOffset();

            LogicQueueMappingItem mappingItem = TopicQueueMappingUtils.findLogicQueueMappingItem(mappingContext.getMappingItemList(), globalOffset, true);
            mappingContext.setCurrentItem(mappingItem);

            if (globalOffset < mappingItem.getLogicOffset()) {
                //handleOffsetMoved
                //If the physical queue is reused, we should handle the PULL_OFFSET_MOVED independently
                //Otherwise, we could just transfer it to the physical process
            }
            //below are physical info
            String bname = mappingItem.getBname();
            Integer phyQueueId = mappingItem.getQueueId();
            Long phyQueueOffset = mappingItem.computePhysicalQueueOffset(globalOffset);
            requestHeader.setQueueId(phyQueueId);
            requestHeader.setQueueOffset(phyQueueOffset);
            if (mappingItem.checkIfEndOffsetDecided()
                && requestHeader.getMaxMsgNums() != null) {
                requestHeader.setMaxMsgNums((int) Math.min(mappingItem.getEndOffset() - mappingItem.getStartOffset(), requestHeader.getMaxMsgNums()));
            }

            if (mappingDetail.getBname().equals(bname)) {
                //just let it go, do the local pull process
                return null;
            }

            int sysFlag = requestHeader.getSysFlag();
            requestHeader.setLo(false);
            requestHeader.setBname(bname);
            sysFlag = PullSysFlag.clearSuspendFlag(sysFlag);
            sysFlag = PullSysFlag.clearCommitOffsetFlag(sysFlag);
            requestHeader.setSysFlag(sysFlag);
            RpcRequest rpcRequest = new RpcRequest(RequestCode.PULL_MESSAGE, requestHeader, null);
            RpcResponse rpcResponse = this.brokerController.getBrokerOuterAPI().getRpcClient().invoke(rpcRequest, this.brokerController.getBrokerConfig().getForwardTimeout()).get();
            if (rpcResponse.getException() != null) {
                throw rpcResponse.getException();
            }

            PullMessageResponseHeader responseHeader = (PullMessageResponseHeader) rpcResponse.getHeader();
            {
                RemotingCommand rewriteResult = rewriteResponseForStaticTopic(requestHeader, responseHeader, mappingContext, rpcResponse.getCode());
                if (rewriteResult != null) {
                    return rewriteResult;
                }
            }
            return RpcClientUtils.createCommandForRpcResponse(rpcResponse);
        } catch (Throwable t) {
            return buildErrorResponse(ResponseCode.SYSTEM_ERROR, t.getMessage());
        }
    }

    private RemotingCommand rewriteResponseForStaticTopic(PullMessageRequestHeader requestHeader,
        PullMessageResponseHeader responseHeader,
        TopicQueueMappingContext mappingContext, final int code) {
        try {
            if (mappingContext.getMappingDetail() == null) {
                return null;
            }
            TopicQueueMappingDetail mappingDetail = mappingContext.getMappingDetail();
            LogicQueueMappingItem leaderItem = mappingContext.getLeaderItem();

            LogicQueueMappingItem currentItem = mappingContext.getCurrentItem();

            LogicQueueMappingItem earlistItem = TopicQueueMappingUtils.findLogicQueueMappingItem(mappingContext.getMappingItemList(), 0L, true);

            assert currentItem.getLogicOffset() >= 0;

            long requestOffset = requestHeader.getQueueOffset();
            long nextBeginOffset = responseHeader.getNextBeginOffset();
            long minOffset = responseHeader.getMinOffset();
            long maxOffset = responseHeader.getMaxOffset();
            int responseCode = code;

            //consider the following situations
            // 1. read from slave, currently not supported
            // 2. the middle queue is truncated because of deleting commitlog
            if (code != ResponseCode.SUCCESS) {
                //note the currentItem maybe both the leader and  the earliest
                boolean isRevised = false;
                if (leaderItem.getGen() == currentItem.getGen()) {
                    //read the leader
                    if (requestOffset > maxOffset) {
                        //actually, we need do nothing, but keep the code structure here
                        if (code == ResponseCode.PULL_OFFSET_MOVED) {
                            responseCode = ResponseCode.PULL_OFFSET_MOVED;
                            nextBeginOffset = maxOffset;
                        } else {
                            //maybe current broker is the slave
                            responseCode = code;
                        }
                    } else if (requestOffset < minOffset) {
                        nextBeginOffset = minOffset;
                        responseCode = ResponseCode.PULL_RETRY_IMMEDIATELY;
                    } else {
                        responseCode = code;
                    }
                }
                //note the currentItem maybe both the leader and  the earliest
                if (earlistItem.getGen() == currentItem.getGen()) {
                    //read the earliest one
                    if (requestOffset < minOffset) {
                        if (code == ResponseCode.PULL_OFFSET_MOVED) {
                            responseCode = ResponseCode.PULL_OFFSET_MOVED;
                            nextBeginOffset = minOffset;
                        } else {
                            //maybe read from slave, but we still set it to moved
                            responseCode = ResponseCode.PULL_OFFSET_MOVED;
                            nextBeginOffset = minOffset;
                        }
                    } else if (requestOffset >= maxOffset) {
                        //just move to another item
                        LogicQueueMappingItem nextItem = TopicQueueMappingUtils.findNext(mappingContext.getMappingItemList(), currentItem, true);
                        if (nextItem != null) {
                            isRevised = true;
                            currentItem = nextItem;
                            nextBeginOffset = currentItem.getStartOffset();
                            minOffset = currentItem.getStartOffset();
                            maxOffset = minOffset;
                            responseCode = ResponseCode.PULL_RETRY_IMMEDIATELY;
                        } else {
                            //maybe the next one's logic offset is -1
                            responseCode = ResponseCode.PULL_NOT_FOUND;
                        }
                    } else {
                        //let it go
                        responseCode = code;
                    }
                }

                //read from the middle item, ignore the PULL_OFFSET_MOVED
                if (!isRevised
                    && leaderItem.getGen() != currentItem.getGen()
                    && earlistItem.getGen() != currentItem.getGen()) {
                    if (requestOffset < minOffset) {
                        nextBeginOffset = minOffset;
                        responseCode = ResponseCode.PULL_RETRY_IMMEDIATELY;
                    } else if (requestOffset >= maxOffset) {
                        //just move to another item
                        LogicQueueMappingItem nextItem = TopicQueueMappingUtils.findNext(mappingContext.getMappingItemList(), currentItem, true);
                        if (nextItem != null) {
                            currentItem = nextItem;
                            nextBeginOffset = currentItem.getStartOffset();
                            minOffset = currentItem.getStartOffset();
                            maxOffset = minOffset;
                            responseCode = ResponseCode.PULL_RETRY_IMMEDIATELY;
                        } else {
                            //maybe the next one's logic offset is -1
                            responseCode = ResponseCode.PULL_NOT_FOUND;
                        }
                    } else {
                        responseCode = code;
                    }
                }
            }

            //handle nextBeginOffset
            //the next begin offset should no more than the end offset
            if (currentItem.checkIfEndOffsetDecided()
                && nextBeginOffset >= currentItem.getEndOffset()) {
                nextBeginOffset = currentItem.getEndOffset();
            }
            responseHeader.setNextBeginOffset(currentItem.computeStaticQueueOffsetStrictly(nextBeginOffset));
            //handle min offset
            responseHeader.setMinOffset(currentItem.computeStaticQueueOffsetStrictly(Math.max(currentItem.getStartOffset(), minOffset)));
            //handle max offset
            responseHeader.setMaxOffset(Math.max(currentItem.computeStaticQueueOffsetStrictly(maxOffset),
                TopicQueueMappingDetail.computeMaxOffsetFromMapping(mappingDetail, mappingContext.getGlobalId())));
            //set the offsetDelta
            responseHeader.setOffsetDelta(currentItem.computeOffsetDelta());

            if (code != ResponseCode.SUCCESS) {
                return RemotingCommand.createResponseCommandWithHeader(responseCode, responseHeader);
            } else {
                return null;
            }
        } catch (Throwable t) {
            return buildErrorResponse(ResponseCode.SYSTEM_ERROR, t.getMessage());
        }
    }

    @Override
    public RemotingCommand processRequest(final ChannelHandlerContext ctx,
        RemotingCommand request) throws RemotingCommandException {
        return this.processRequest(ctx.channel(), request, true);
    }

    @Override
    public boolean rejectRequest() {
        if (!this.brokerController.getBrokerConfig().isSlaveReadEnable()
            && this.brokerController.getMessageStoreConfig().getBrokerRole() == BrokerRole.SLAVE) {
            return true;
        }
        return false;
    }

    private RemotingCommand processRequest(final Channel channel, RemotingCommand request, boolean brokerAllowSuspend)
        throws RemotingCommandException {
        RemotingCommand response = RemotingCommand.createResponseCommand(PullMessageResponseHeader.class);
        final PullMessageResponseHeader responseHeader = (PullMessageResponseHeader) response.readCustomHeader();
        final PullMessageRequestHeader requestHeader =
            (PullMessageRequestHeader) request.decodeCommandCustomHeader(PullMessageRequestHeader.class);

        response.setOpaque(request.getOpaque());

        LOGGER.debug("receive PullMessage request command, {}", request);

        if (!PermName.isReadable(this.brokerController.getBrokerConfig().getBrokerPermission())) {
            response.setCode(ResponseCode.NO_PERMISSION);
            response.setRemark(String.format("the broker[%s] pulling message is forbidden", this.brokerController.getBrokerConfig().getBrokerIP1()));
            return response;
        }

        if (request.getCode() == RequestCode.LITE_PULL_MESSAGE && !this.brokerController.getBrokerConfig().isLitePullMessageEnable()) {
            response.setCode(ResponseCode.NO_PERMISSION);
            response.setRemark(
                "the broker[" + this.brokerController.getBrokerConfig().getBrokerIP1() + "] for lite pull consumer is forbidden");
            return response;
        }

        SubscriptionGroupConfig subscriptionGroupConfig =
            this.brokerController.getSubscriptionGroupManager().findSubscriptionGroupConfig(requestHeader.getConsumerGroup());
        if (null == subscriptionGroupConfig) {
            response.setCode(ResponseCode.SUBSCRIPTION_GROUP_NOT_EXIST);
            response.setRemark(String.format("subscription group [%s] does not exist, %s", requestHeader.getConsumerGroup(), FAQUrl.suggestTodo(FAQUrl.SUBSCRIPTION_GROUP_NOT_EXIST)));
            return response;
        }

        if (!subscriptionGroupConfig.isConsumeEnable()) {
            response.setCode(ResponseCode.NO_PERMISSION);
            responseHeader.setForbiddenType(ForbiddenType.GROUP_FORBIDDEN);
            response.setRemark("subscription group no permission, " + requestHeader.getConsumerGroup());
            return response;
        }

        final boolean hasSuspendFlag = PullSysFlag.hasSuspendFlag(requestHeader.getSysFlag());
        final boolean hasCommitOffsetFlag = PullSysFlag.hasCommitOffsetFlag(requestHeader.getSysFlag());
        final boolean hasSubscriptionFlag = PullSysFlag.hasSubscriptionFlag(requestHeader.getSysFlag());

        final long suspendTimeoutMillisLong = hasSuspendFlag ? requestHeader.getSuspendTimeoutMillis() : 0;

        TopicConfig topicConfig = this.brokerController.getTopicConfigManager().selectTopicConfig(requestHeader.getTopic());
        if (null == topicConfig) {
            LOGGER.error("the topic {} not exist, consumer: {}", requestHeader.getTopic(), RemotingHelper.parseChannelRemoteAddr(channel));
            response.setCode(ResponseCode.TOPIC_NOT_EXIST);
            response.setRemark(String.format("topic[%s] not exist, apply first please! %s", requestHeader.getTopic(), FAQUrl.suggestTodo(FAQUrl.APPLY_TOPIC_URL)));
            return response;
        }

        if (!PermName.isReadable(topicConfig.getPerm())) {
            response.setCode(ResponseCode.NO_PERMISSION);
            responseHeader.setForbiddenType(ForbiddenType.TOPIC_FORBIDDEN);
            response.setRemark("the topic[" + requestHeader.getTopic() + "] pulling message is forbidden");
            return response;
        }

        TopicQueueMappingContext mappingContext = this.brokerController.getTopicQueueMappingManager().buildTopicQueueMappingContext(requestHeader, false);

        {
            RemotingCommand rewriteResult = rewriteRequestForStaticTopic(requestHeader, mappingContext);
            if (rewriteResult != null) {
                return rewriteResult;
            }
        }

        if (requestHeader.getQueueId() < 0 || requestHeader.getQueueId() >= topicConfig.getReadQueueNums()) {
            String errorInfo = String.format("queueId[%d] is illegal, topic:[%s] topicConfig.readQueueNums:[%d] consumer:[%s]",
                requestHeader.getQueueId(), requestHeader.getTopic(), topicConfig.getReadQueueNums(), channel.remoteAddress());
            LOGGER.warn(errorInfo);
            response.setCode(ResponseCode.SYSTEM_ERROR);
            response.setRemark(errorInfo);
            return response;
        }

        SubscriptionData subscriptionData = null;
        ConsumerFilterData consumerFilterData = null;
        if (hasSubscriptionFlag) {
            try {
                subscriptionData = FilterAPI.build(
                    requestHeader.getTopic(), requestHeader.getSubscription(), requestHeader.getExpressionType()
                );
                if (!ExpressionType.isTagType(subscriptionData.getExpressionType())) {
                    consumerFilterData = ConsumerFilterManager.build(
                        requestHeader.getTopic(), requestHeader.getConsumerGroup(), requestHeader.getSubscription(),
                        requestHeader.getExpressionType(), requestHeader.getSubVersion()
                    );
                    assert consumerFilterData != null;
                }
            } catch (Exception e) {
                LOGGER.warn("Parse the consumer's subscription[{}] failed, group: {}", requestHeader.getSubscription(),
                    requestHeader.getConsumerGroup());
                response.setCode(ResponseCode.SUBSCRIPTION_PARSE_FAILED);
                response.setRemark("parse the consumer's subscription failed");
                return response;
            }
        } else {
            ConsumerGroupInfo consumerGroupInfo =
                this.brokerController.getConsumerManager().getConsumerGroupInfo(requestHeader.getConsumerGroup());
            if (null == consumerGroupInfo) {
                LOGGER.warn("the consumer's group info not exist, group: {}", requestHeader.getConsumerGroup());
                response.setCode(ResponseCode.SUBSCRIPTION_NOT_EXIST);
                response.setRemark("the consumer's group info not exist" + FAQUrl.suggestTodo(FAQUrl.SAME_GROUP_DIFFERENT_TOPIC));
                return response;
            }

            if (!subscriptionGroupConfig.isConsumeBroadcastEnable()
                && consumerGroupInfo.getMessageModel() == MessageModel.BROADCASTING) {
                response.setCode(ResponseCode.NO_PERMISSION);
                responseHeader.setForbiddenType(ForbiddenType.BROADCASTING_DISABLE_FORBIDDEN);
                response.setRemark("the consumer group[" + requestHeader.getConsumerGroup() + "] can not consume by broadcast way");
                return response;
            }

            boolean readForbidden = this.brokerController.getSubscriptionGroupManager().getForbidden(//
                subscriptionGroupConfig.getGroupName(), requestHeader.getTopic(), PermName.INDEX_PERM_READ);
            if (readForbidden) {
                response.setCode(ResponseCode.NO_PERMISSION);
                responseHeader.setForbiddenType(ForbiddenType.SUBSCRIPTION_FORBIDDEN);
                response.setRemark("the consumer group[" + requestHeader.getConsumerGroup() + "] is forbidden for topic[" + requestHeader.getTopic() + "]");
                return response;
            }

            subscriptionData = consumerGroupInfo.findSubscriptionData(requestHeader.getTopic());
            if (null == subscriptionData) {
                LOGGER.warn("the consumer's subscription not exist, group: {}, topic:{}", requestHeader.getConsumerGroup(), requestHeader.getTopic());
                response.setCode(ResponseCode.SUBSCRIPTION_NOT_EXIST);
                response.setRemark("the consumer's subscription not exist" + FAQUrl.suggestTodo(FAQUrl.SAME_GROUP_DIFFERENT_TOPIC));
                return response;
            }

            if (subscriptionData.getSubVersion() < requestHeader.getSubVersion()) {
                LOGGER.warn("The broker's subscription is not latest, group: {} {}", requestHeader.getConsumerGroup(),
                    subscriptionData.getSubString());
                response.setCode(ResponseCode.SUBSCRIPTION_NOT_LATEST);
                response.setRemark("the consumer's subscription not latest");
                return response;
            }
            if (!ExpressionType.isTagType(subscriptionData.getExpressionType())) {
                consumerFilterData = this.brokerController.getConsumerFilterManager().get(requestHeader.getTopic(),
                    requestHeader.getConsumerGroup());
                if (consumerFilterData == null) {
                    response.setCode(ResponseCode.FILTER_DATA_NOT_EXIST);
                    response.setRemark("The broker's consumer filter data is not exist!Your expression may be wrong!");
                    return response;
                }
                if (consumerFilterData.getClientVersion() < requestHeader.getSubVersion()) {
                    LOGGER.warn("The broker's consumer filter data is not latest, group: {}, topic: {}, serverV: {}, clientV: {}",
                        requestHeader.getConsumerGroup(), requestHeader.getTopic(), consumerFilterData.getClientVersion(), requestHeader.getSubVersion());
                    response.setCode(ResponseCode.FILTER_DATA_NOT_LATEST);
                    response.setRemark("the consumer's consumer filter data not latest");
                    return response;
                }
            }
        }

        if (!ExpressionType.isTagType(subscriptionData.getExpressionType())
            && !this.brokerController.getBrokerConfig().isEnablePropertyFilter()) {
            response.setCode(ResponseCode.SYSTEM_ERROR);
            response.setRemark("The broker does not support consumer to filter message by " + subscriptionData.getExpressionType());
            return response;
        }

        MessageFilter messageFilter;
        if (this.brokerController.getBrokerConfig().isFilterSupportRetry()) {
            messageFilter = new ExpressionForRetryMessageFilter(subscriptionData, consumerFilterData,
                this.brokerController.getConsumerFilterManager());
        } else {
            messageFilter = new ExpressionMessageFilter(subscriptionData, consumerFilterData,
                this.brokerController.getConsumerFilterManager());
        }

        final GetMessageResult getMessageResult =
            this.brokerController.getMessageStore().getMessage(requestHeader.getConsumerGroup(), requestHeader.getTopic(),
                requestHeader.getQueueId(), requestHeader.getQueueOffset(), requestHeader.getMaxMsgNums(), messageFilter);
        if (getMessageResult != null) {
            response.setRemark(getMessageResult.getStatus().name());
            responseHeader.setNextBeginOffset(getMessageResult.getNextBeginOffset());
            responseHeader.setMinOffset(getMessageResult.getMinOffset());
            // this does not need to be modified since it's not an accurate value under logical queue.
            responseHeader.setMaxOffset(getMessageResult.getMaxOffset());
            responseHeader.setTopicSysFlag(topicConfig.getTopicSysFlag());
            responseHeader.setGroupSysFlag(subscriptionGroupConfig.getGroupSysFlag());

            switch (getMessageResult.getStatus()) {
                case FOUND:
                    response.setCode(ResponseCode.SUCCESS);
                    break;
                case MESSAGE_WAS_REMOVING:
                    response.setCode(ResponseCode.PULL_RETRY_IMMEDIATELY);
                    break;
                case NO_MATCHED_LOGIC_QUEUE:
                case NO_MESSAGE_IN_QUEUE:
                    if (0 != requestHeader.getQueueOffset()) {
                        response.setCode(ResponseCode.PULL_OFFSET_MOVED);
                        // XXX: warn and notify me
                        LOGGER.info("the broker stores no queue data, fix the request offset {} to {}, Topic: {} QueueId: {} Consumer Group: {}",
                            requestHeader.getQueueOffset(),
                            getMessageResult.getNextBeginOffset(),
                            requestHeader.getTopic(),
                            requestHeader.getQueueId(),
                            requestHeader.getConsumerGroup()
                        );
                    } else {
                        response.setCode(ResponseCode.PULL_NOT_FOUND);
                    }
                    break;
                case NO_MATCHED_MESSAGE:
                    response.setCode(ResponseCode.PULL_RETRY_IMMEDIATELY);
                    break;
                case OFFSET_FOUND_NULL:
                    response.setCode(ResponseCode.PULL_NOT_FOUND);
                    break;
                case OFFSET_OVERFLOW_BADLY:
                    response.setCode(ResponseCode.PULL_OFFSET_MOVED);
                    // XXX: warn and notify me
                    LOGGER.info("the request offset: {} over flow badly, fix to {}, broker max offset: {}, consumer: {}",
                        requestHeader.getQueueOffset(), getMessageResult.getNextBeginOffset(), getMessageResult.getMaxOffset(), channel.remoteAddress());
                    break;
                case OFFSET_OVERFLOW_ONE:
                    response.setCode(ResponseCode.PULL_NOT_FOUND);
                    break;
                case OFFSET_TOO_SMALL:
                    response.setCode(ResponseCode.PULL_OFFSET_MOVED);
                    LOGGER.info("the request offset too small. group={}, topic={}, requestOffset={}, brokerMinOffset={}, clientIp={}",
                        requestHeader.getConsumerGroup(), requestHeader.getTopic(), requestHeader.getQueueOffset(),
                        getMessageResult.getMinOffset(), channel.remoteAddress());
                    break;
                default:
                    assert false;
                    break;
            }

            if (this.brokerController.getBrokerConfig().isSlaveReadEnable() && !this.brokerController.getBrokerConfig().isInBrokerContainer()) {
                // consume too slow ,redirect to another machine
                if (getMessageResult.isSuggestPullingFromSlave()) {
                    responseHeader.setSuggestWhichBrokerId(subscriptionGroupConfig.getWhichBrokerWhenConsumeSlowly());
                }
                // consume ok
                else {
                    responseHeader.setSuggestWhichBrokerId(subscriptionGroupConfig.getBrokerId());
                }
            } else {
                responseHeader.setSuggestWhichBrokerId(MixAll.MASTER_ID);
            }

            if (this.brokerController.getBrokerConfig().getBrokerId() != MixAll.MASTER_ID && !getMessageResult.isSuggestPullingFromSlave()) {
                if (this.brokerController.getMinBrokerIdInGroup() == MixAll.MASTER_ID) {
                    LOGGER.debug("slave redirect pullRequest to master, topic: {}, queueId: {}, consumer group: {}, next: {}, min: {}, max: {}",
                        requestHeader.getTopic(),
                        requestHeader.getQueueId(),
                        requestHeader.getConsumerGroup(),
                        responseHeader.getNextBeginOffset(),
                        responseHeader.getMinOffset(),
                        responseHeader.getMaxOffset()
                    );
                    responseHeader.setSuggestWhichBrokerId(MixAll.MASTER_ID);
                    if (!getMessageResult.getStatus().equals(GetMessageStatus.FOUND)) {
                        response.setCode(ResponseCode.PULL_RETRY_IMMEDIATELY);
                    }
                }
            }

            if (this.hasConsumeMessageHook()) {
                String owner = request.getExtFields().get(BrokerStatsManager.COMMERCIAL_OWNER);
                String authType = request.getExtFields().get(BrokerStatsManager.ACCOUNT_AUTH_TYPE);
                String ownerParent = request.getExtFields().get(BrokerStatsManager.ACCOUNT_OWNER_PARENT);
                String ownerSelf = request.getExtFields().get(BrokerStatsManager.ACCOUNT_OWNER_SELF);

                ConsumeMessageContext context = new ConsumeMessageContext();
                context.setConsumerGroup(requestHeader.getConsumerGroup());
                context.setTopic(requestHeader.getTopic());
                context.setQueueId(requestHeader.getQueueId());
                context.setAccountAuthType(authType);
                context.setAccountOwnerParent(ownerParent);
                context.setAccountOwnerSelf(ownerSelf);
                context.setNamespace(NamespaceUtil.getNamespaceFromResource(requestHeader.getTopic()));

                switch (response.getCode()) {
                    case ResponseCode.SUCCESS:
                        int commercialBaseCount = brokerController.getBrokerConfig().getCommercialBaseCount();
                        int incValue = getMessageResult.getMsgCount4Commercial() * commercialBaseCount;

                        context.setCommercialRcvStats(BrokerStatsManager.StatsType.RCV_SUCCESS);
                        context.setCommercialRcvTimes(incValue);
                        context.setCommercialRcvSize(getMessageResult.getBufferTotalSize());
                        context.setCommercialOwner(owner);

                        context.setRcvStat(BrokerStatsManager.StatsType.RCV_SUCCESS);
                        context.setRcvMsgNum(getMessageResult.getMessageCount());
                        context.setRcvMsgSize(getMessageResult.getBufferTotalSize());
                        context.setCommercialRcvMsgNum(getMessageResult.getMsgCount4Commercial());

                        break;
                    case ResponseCode.PULL_NOT_FOUND:
                        if (!brokerAllowSuspend) {

                            context.setCommercialRcvStats(BrokerStatsManager.StatsType.RCV_EPOLLS);
                            context.setCommercialRcvTimes(1);
                            context.setCommercialOwner(owner);

                            context.setRcvStat(BrokerStatsManager.StatsType.RCV_EPOLLS);
                            context.setRcvMsgNum(0);
                            context.setRcvMsgSize(0);
                            context.setCommercialRcvMsgNum(0);
                        }
                        break;
                    case ResponseCode.PULL_RETRY_IMMEDIATELY:
                    case ResponseCode.PULL_OFFSET_MOVED:
                        context.setCommercialRcvStats(BrokerStatsManager.StatsType.RCV_EPOLLS);
                        context.setCommercialRcvTimes(1);
                        context.setCommercialOwner(owner);

                        context.setRcvStat(BrokerStatsManager.StatsType.RCV_EPOLLS);
                        context.setRcvMsgNum(0);
                        context.setRcvMsgSize(0);
                        context.setCommercialRcvMsgNum(0);
                        break;
                    default:
                        assert false;
                        break;
                }

                try {
                    this.executeConsumeMessageHookBefore(context);
                } catch (AbortProcessException e) {
                    response.setCode(e.getResponseCode());
                    response.setRemark(e.getErrorMessage());
                    return response;
                }
            }

            //rewrite the response for the
            RemotingCommand rewriteResult = rewriteResponseForStaticTopic(requestHeader, responseHeader, mappingContext, response.getCode());
            if (rewriteResult != null) {
                response = rewriteResult;
            }

            response = this.pullMessageResultHandler.handle(
                getMessageResult,
                request,
                requestHeader,
                channel,
                subscriptionData,
                subscriptionGroupConfig,
                brokerAllowSuspend,
                messageFilter,
                response
            );
        } else {
            response.setCode(ResponseCode.SYSTEM_ERROR);
            response.setRemark("store getMessage return null");
        }

        boolean storeOffsetEnable = brokerAllowSuspend;
        storeOffsetEnable = storeOffsetEnable && hasCommitOffsetFlag;
        if (storeOffsetEnable) {
            this.brokerController.getConsumerOffsetManager().commitOffset(RemotingHelper.parseChannelRemoteAddr(channel),
                requestHeader.getConsumerGroup(), requestHeader.getTopic(), requestHeader.getQueueId(), requestHeader.getCommitOffset());
        }
        return response;
    }

    public boolean hasConsumeMessageHook() {
        return consumeMessageHookList != null && !this.consumeMessageHookList.isEmpty();
    }

    public void executeConsumeMessageHookBefore(final ConsumeMessageContext context) {
        if (hasConsumeMessageHook()) {
            for (ConsumeMessageHook hook : this.consumeMessageHookList) {
                try {
                    hook.consumeMessageBefore(context);
                } catch (Throwable e) {
                }
            }
        }
    }

    public void executeRequestWhenWakeup(final Channel channel,
        final RemotingCommand request) throws RemotingCommandException {
        Runnable run = new Runnable() {
            @Override
            public void run() {
                try {
                    final RemotingCommand response = PullMessageProcessor.this.processRequest(channel, request, false);

                    if (response != null) {
                        response.setOpaque(request.getOpaque());
                        response.markResponseType();
                        try {
                            channel.writeAndFlush(response).addListener(new ChannelFutureListener() {
                                @Override
                                public void operationComplete(ChannelFuture future) throws Exception {
                                    if (!future.isSuccess()) {
                                        LOGGER.error("processRequestWrapper response to {} failed",
                                            future.channel().remoteAddress(), future.cause());
                                        LOGGER.error(request.toString());
                                        LOGGER.error(response.toString());
                                    }
                                }
                            });
                        } catch (Throwable e) {
                            LOGGER.error("processRequestWrapper process request over, but response failed", e);
                            LOGGER.error(request.toString());
                            LOGGER.error(response.toString());
                        }
                    }
                } catch (RemotingCommandException e1) {
                    LOGGER.error("excuteRequestWhenWakeup run", e1);
                }
            }
        };
        this.brokerController.getPullMessageExecutor().submit(new RequestTask(run, channel, request));
    }

    public void registerConsumeMessageHook(List<ConsumeMessageHook> consumeMessageHookList) {
        this.consumeMessageHookList = consumeMessageHookList;
    }

    public void setPullMessageResultHandler(PullMessageResultHandler pullMessageResultHandler) {
        this.pullMessageResultHandler = pullMessageResultHandler;
    }
}<|MERGE_RESOLUTION|>--- conflicted
+++ resolved
@@ -60,11 +60,7 @@
 import org.apache.rocketmq.logging.InternalLoggerFactory;
 import org.apache.rocketmq.remoting.common.RemotingHelper;
 import org.apache.rocketmq.remoting.exception.RemotingCommandException;
-<<<<<<< HEAD
-import org.apache.rocketmq.remoting.netty.AsyncNettyRequestProcessor;
-=======
 import org.apache.rocketmq.remoting.netty.NettyRequestProcessor;
->>>>>>> ef37465e
 import org.apache.rocketmq.remoting.netty.RequestTask;
 import org.apache.rocketmq.remoting.protocol.RemotingCommand;
 import org.apache.rocketmq.store.GetMessageResult;
@@ -73,16 +69,10 @@
 import org.apache.rocketmq.store.config.BrokerRole;
 import org.apache.rocketmq.store.stats.BrokerStatsManager;
 
-<<<<<<< HEAD
-public class PullMessageProcessor extends AsyncNettyRequestProcessor {
-    private static final InternalLogger log = InternalLoggerFactory.getLogger(LoggerName.BROKER_LOGGER_NAME);
-    private final BrokerController brokerController;
-=======
 import static org.apache.rocketmq.remoting.protocol.RemotingCommand.buildErrorResponse;
 
 public class PullMessageProcessor implements NettyRequestProcessor {
     private static final InternalLogger LOGGER = InternalLoggerFactory.getLogger(LoggerName.BROKER_LOGGER_NAME);
->>>>>>> ef37465e
     private List<ConsumeMessageHook> consumeMessageHookList;
     private PullMessageResultHandler pullMessageResultHandler;
     private final BrokerController brokerController;
@@ -105,8 +95,8 @@
             if (!mappingContext.isLeader()) {
                 return buildErrorResponse(ResponseCode.NOT_LEADER_FOR_QUEUE, String.format("%s-%d cannot find mapping item in request process of current broker %s", topic, globalId, mappingDetail.getBname()));
             }
+
             Long globalOffset = requestHeader.getQueueOffset();
-
             LogicQueueMappingItem mappingItem = TopicQueueMappingUtils.findLogicQueueMappingItem(mappingContext.getMappingItemList(), globalOffset, true);
             mappingContext.setCurrentItem(mappingItem);
 
